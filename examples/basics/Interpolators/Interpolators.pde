/**
 * Interpolators.
 * by Jean Pierre Charalambos.
 *
 * This example introduces the three different frame interpolations.
 *
 * Press ' ' to toggle the eye path display.
 * Press 's' to fit ball interpolation.
 * Press 'f' to fit ball.
 * Press the arrow keys to move the camera.
 * Press '1' and '2' to add eye key-frames to the eye paths.
 * Press 'a' and 'c' to play the eye paths.
 * Press 'b' and 'd' to remove the eye paths.
 */

import frames.primitives.*;
import frames.core.*;
import frames.processing.*;

Scene scene;
Interpolator interpolator, eyeInterpolator1, eyeInterpolator2;
Frame shape;
boolean showEyePath = true;

//Choose P3D for a 3D scene, or P2D or JAVA2D for a 2D scene
String renderer = P3D;

void setup() {
  size(1000, 800, renderer);
  rectMode(CENTER);
  scene = new Scene(this);
  scene.setRadius(150);

  // interpolation 1. Default eye interpolations
  scene.fit(1);

  // interpolation 2. Custom eye interpolations
  eyeInterpolator1 = new Interpolator(scene.eye());
  eyeInterpolator2 = new Interpolator(scene.eye());

  // interpolation 3. Custom (arbitrary) frame interpolations

  shape = new Frame(scene) {
    // Note that within render() geometry is defined at the
    // frame local coordinate system.
    @Override
    public boolean graphics(PGraphics pg) {
      pg.pushStyle();
      pg.fill(0, 255, 255, 125);
      pg.stroke(0, 0, 255);
      pg.strokeWeight(2);
      if (pg.is2D())
        pg.rect(0, 0, 100, 100);
      else
        pg.box(30);
      pg.popStyle();
      return true;
    }
  };
  interpolator = new Interpolator(shape);
  interpolator.setLoop();
  // Create an initial path
  for (int i = 0; i < random(4, 10); i++)
    interpolator.addKeyFrame(scene.randomFrame());
  interpolator.start();
}

void draw() {
  background(0);
  scene.render();

  pushStyle();
  stroke(255);
  // same as:scene.drawPath(interpolator, 5);
  scene.drawPath(interpolator);
  popStyle();

  for (Frame frame : interpolator.keyFrames()) {
    pushMatrix();
    scene.applyTransformation(frame);
    scene.drawAxes(scene.tracks(frame) ? 40 : 20);
    popMatrix();
  }
  if (showEyePath) {
    pushStyle();
    fill(255, 0, 0);
    stroke(0, 255, 0);
    // same as:
    // scene.drawPath(eyeInterpolator1, 3);
    // scene.drawPath(eyeInterpolator2, 3);
    scene.drawPath(eyeInterpolator1);
    scene.drawPath(eyeInterpolator2);
    popStyle();
  }
}

void mouseMoved() {
  scene.track();
}

void mouseDragged() {
  if (mouseButton == LEFT)
    scene.spin();
  else if (mouseButton == RIGHT)
    scene.translate();
  else
    scene.scale(mouseX - pmouseX);
}

void mouseWheel(MouseEvent event) {
  if (scene.is3D())
    scene.moveForward(event.getCount() * 20);
  else
    scene.scale(event.getCount() * 20, scene.eye());
}

void keyPressed() {
  if (key == ' ')
    showEyePath = !showEyePath;

  if (key == '1')
<<<<<<< HEAD
    // same as: eyeInterpolator1.addKeyFrame(scene.eye().get())
=======
>>>>>>> eddb9f83
    eyeInterpolator1.addKeyFrame();
  if (key == 'a')
    eyeInterpolator1.toggle();
  if (key == 'b')
    eyeInterpolator1.purge();

  if (key == '2')
<<<<<<< HEAD
    // same as: eyeInterpolator2.addKeyFrame(scene.eye().get());
=======
>>>>>>> eddb9f83
    eyeInterpolator2.addKeyFrame();
  if (key == 'c')
    eyeInterpolator2.toggle();
  if (key == 'd')
    eyeInterpolator2.purge();

  if (key == '-')
    interpolator.setSpeed(interpolator.speed() - 0.25f);
  if (key == '+')
    interpolator.setSpeed(interpolator.speed() + 0.25f);

  if (key == 's')
    scene.fit(1);
  if (key == 'f')
    scene.fit();
}<|MERGE_RESOLUTION|>--- conflicted
+++ resolved
@@ -119,10 +119,6 @@
     showEyePath = !showEyePath;
 
   if (key == '1')
-<<<<<<< HEAD
-    // same as: eyeInterpolator1.addKeyFrame(scene.eye().get())
-=======
->>>>>>> eddb9f83
     eyeInterpolator1.addKeyFrame();
   if (key == 'a')
     eyeInterpolator1.toggle();
@@ -130,10 +126,6 @@
     eyeInterpolator1.purge();
 
   if (key == '2')
-<<<<<<< HEAD
-    // same as: eyeInterpolator2.addKeyFrame(scene.eye().get());
-=======
->>>>>>> eddb9f83
     eyeInterpolator2.addKeyFrame();
   if (key == 'c')
     eyeInterpolator2.toggle();
