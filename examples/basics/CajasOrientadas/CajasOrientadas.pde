--- conflicted
+++ resolved
@@ -23,20 +23,6 @@
   size(800, 800, P3D);
   scene = new Scene(this);
   scene.setRadius(200);
-<<<<<<< HEAD
-  scene.setType(Graph.Type.ORTHOGRAPHIC);
-  scene.fit();
-  esfera = new Sphere();
-  esfera.setPosition(new Vector(0.0f, 1.4f, 0.0f));
-  esfera.setColor(color(0, 0, 255));
-
-  cajas = new Box[30];
-  for (int i = 0; i < cajas.length; i++)
-    cajas[i] = new Box();
-
-  scene.fit(1);
-  scene.setTrackedFrame("keyboard", esfera.iFrame);
-=======
   scene.togglePerspective();
   scene.fit();
   esfera = new Sphere(scene, color(random(0, 255), random(0, 255), random(0, 255)), 10);
@@ -47,7 +33,6 @@
                        random(10, 40), random(10, 40), random(10, 40));
   scene.fit(1);
   scene.setTrackedFrame("keyboard", esfera);
->>>>>>> eddb9f83
 }
 
 void draw() {
@@ -72,8 +57,6 @@
 
 void mouseWheel(MouseEvent event) {
   scene.moveForward(event.getCount() * 20);
-<<<<<<< HEAD
-=======
 }
 
 int randomColor() {
@@ -82,7 +65,6 @@
 
 int randomLength(int min, int max) {
   return int(random(min, max));
->>>>>>> eddb9f83
 }
 
 void keyPressed() {
