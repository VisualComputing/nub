/**
 * Flock of Boids
 * by Jean Pierre Charalambos.
 *
 * This example displays the famous artificial life program "Boids", developed by
 * Craig Reynolds in 1986 [1] and then adapted to Processing by Matt Wetmore in
 * 2010 (https://www.openprocessing.org/sketch/6910#), in 'third person' eye mode.
 * The Boid under the mouse will be colored blue. If you click on a boid it will
 * be selected as the scene avatar for the eye to follow it.
 *
 * 1. Reynolds, C. W. Flocks, Herds and Schools: A Distributed Behavioral Model. 87.
 * http://www.cs.toronto.edu/~dt/siggraph97-course/cwr87/
 * 2. Check also this nice presentation about the paper:
 * https://pdfs.semanticscholar.org/73b1/5c60672971c44ef6304a39af19dc963cd0af.pdf
 * 3. Google for more...
 *
 * Press ' ' to switch between the different eye modes.
 * Press 'a' to toggle (start/stop) animation.
 * Press 'p' to print the current frame rate.
 * Press 'm' to change the boid visual mode.
 * Press 'v' to toggle boids' wall skipping.
 * Press 's' to call scene.fit(1).
 */

import frames.primitives.*;
import frames.core.*;
import frames.processing.*;

Scene scene;
//flock bounding box
int flockWidth = 1280;
int flockHeight = 720;
int flockDepth = 600;
boolean avoidWalls = true;

int initBoidNum = 900; // amount of boids to start the program with
ArrayList<Boid> flock;
Frame avatar;
boolean animate = true;

void setup() {
  size(1000, 800, P3D);
  scene = new Scene(this);
  scene.setFrustum(new Vector(0, 0, 0), new Vector(flockWidth, flockHeight, flockDepth));
  scene.fit();
  // create and fill the list of boids
  flock = new ArrayList();
  for (int i = 0; i < initBoidNum; i++)
    flock.add(new Boid(scene, new Vector(flockWidth / 2, flockHeight / 2, flockDepth / 2)));
}

void draw() {
  background(10, 50, 25);
  ambientLight(128, 128, 128);
  directionalLight(255, 255, 255, 0, 1, -100);
  walls();
<<<<<<< HEAD
  scene.traverse();
=======
  scene.render();
>>>>>>> eddb9f83
  // uncomment to asynchronously update boid avatar. See mouseClicked()
  // updateAvatar(scene.trackedFrame("mouseClicked"));
}

void walls() {
  pushStyle();
  noFill();
  stroke(255, 255, 0);

  line(0, 0, 0, 0, flockHeight, 0);
  line(0, 0, flockDepth, 0, flockHeight, flockDepth);
  line(0, 0, 0, flockWidth, 0, 0);
  line(0, 0, flockDepth, flockWidth, 0, flockDepth);

  line(flockWidth, 0, 0, flockWidth, flockHeight, 0);
  line(flockWidth, 0, flockDepth, flockWidth, flockHeight, flockDepth);
  line(0, flockHeight, 0, flockWidth, flockHeight, 0);
  line(0, flockHeight, flockDepth, flockWidth, flockHeight, flockDepth);

  line(0, 0, 0, 0, 0, flockDepth);
  line(0, flockHeight, 0, 0, flockHeight, flockDepth);
  line(flockWidth, 0, 0, flockWidth, 0, flockDepth);
  line(flockWidth, flockHeight, 0, flockWidth, flockHeight, flockDepth);
  popStyle();
}

void updateAvatar(Frame frame) {
  if (frame != avatar) {
    avatar = frame;
    if (avatar != null)
      thirdPerson();
    else if (scene.eye().reference() != null)
      resetEye();
  }
}

// Sets current avatar as the eye reference and interpolate the eye to it
void thirdPerson() {
  scene.eye().setReference(avatar);
  scene.fit(avatar, 1);
}

// Resets the eye
void resetEye() {
  // same as: scene.eye().setReference(null);
  scene.eye().resetReference();
  scene.lookAt(scene.center());
  scene.fit(1);
}

// picks up a boid avatar, may be null
void mouseClicked() {
  // two options to update the boid avatar:
  // 1. Synchronously
  updateAvatar(scene.track("mouseClicked", mouseX, mouseY));
  // which is the same as these two lines:
  // scene.track("mouseClicked", mouseX, mouseY);
  // updateAvatar(scene.trackedFrame("mouseClicked"));
  // 2. Asynchronously
  // which requires updateAvatar(scene.trackedFrame("mouseClicked")) to be called within draw()
  // scene.cast("mouseClicked", mouseX, mouseY);
}

// 'first-person' interaction
void mouseDragged() {
  if (scene.eye().reference() == null)
    if (mouseButton == LEFT)
      // same as: scene.spin(scene.eye());
      scene.spin();
    else if (mouseButton == RIGHT)
      // same as: scene.translate(scene.eye());
      scene.translate();
    else
      scene.moveForward(mouseX - pmouseX);
}

// highlighting and 'third-person' interaction
void mouseMoved(MouseEvent event) {
  // 1. highlighting
  scene.cast("mouseMoved", mouseX, mouseY);
  // 2. third-person interaction
  if (scene.eye().reference() != null)
    // press shift to move the mouse without looking around
    if (!event.isShiftDown())
      scene.lookAround();
}

void mouseWheel(MouseEvent event) {
  // same as: scene.scale(event.getCount() * 20, scene.eye());
  scene.scale(event.getCount() * 20);
}

void keyPressed() {
  switch (key) {
  case 'a':
    animate = !animate;
    break;
  case 's':
    if (scene.eye().reference() == null)
      scene.fit(1);
    break;
  case 't':
    scene.shiftTimers();
    break;
  case 'p':
    println("Frame rate: " + frameRate);
    break;
  case 'v':
    avoidWalls = !avoidWalls;
    break;
  case ' ':
    if (scene.eye().reference() != null)
      resetEye();
    else if (avatar != null)
      thirdPerson();
    break;
  }
}<|MERGE_RESOLUTION|>--- conflicted
+++ resolved
@@ -54,11 +54,7 @@
   ambientLight(128, 128, 128);
   directionalLight(255, 255, 255, 0, 1, -100);
   walls();
-<<<<<<< HEAD
-  scene.traverse();
-=======
   scene.render();
->>>>>>> eddb9f83
   // uncomment to asynchronously update boid avatar. See mouseClicked()
   // updateAvatar(scene.trackedFrame("mouseClicked"));
 }
