--- conflicted
+++ resolved
@@ -13,23 +13,8 @@
     super(scene);
     position = new Vector();
     position.set(inPos);
-<<<<<<< HEAD
-    frame = new Frame(scene) {
-      // Note that within visit() geometry is defined at the
-      // frame local coordinate system.
-      @Override
-      public void visit() {
-        if (animate)
-          run(flock);
-        render();
-      }
-    };
-    frame.setPosition(new Vector(position.x(), position.y(), position.z()));
-    velocity = new Vector(random(-1, 1), random(-1, 1), random(1, -1));
-=======
     setPosition(new Vector(position.x(), position.y(), position.z()));
     velocity = new Vector(FlockOfBoids.this.random(-1, 1), FlockOfBoids.this.random(-1, 1), FlockOfBoids.this.random(1, -1));
->>>>>>> eddb9f83
     acceleration = new Vector(0, 0, 0);
     neighborhoodRadius = 100;
   }
