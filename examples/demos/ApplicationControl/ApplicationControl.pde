/**
 * Application Control.
 * by Jean Pierre Charalambos.
 * 
 * This example illustrates how to customize shape behaviors by
 * overriding the frame interact(Object... gesture) method.
 *
 * The toruses color and number of faces are controled with the
 * keys and the mouse. To pick a torus press the [0..9] keys
 * or double-click on it; press other key or double-click on the
 * the background to reset your picking selection. Once a torus
 * is picked try the key arrows, the mouse wheel or a single 
 * mouse click, to control its color and number of faces.
 */

import frames.primitives.*;
import frames.core.*;
import frames.processing.*;

Scene scene;
Frame[] shapes;
PFont font36;
int totalShapes;

//Choose FX2D, JAVA2D, P2D or P3D
String renderer = P3D;

public void settings() {
  size(1240, 840, renderer);
}

void setup() {
  scene = new Scene(this);
  scene.fit(1);
<<<<<<< HEAD
  shapes = new Shape[10];
  for (int i = 0; i < shapes.length; i++) {
    shapes[i] = new Shape(scene) {
=======
  shapes = new Frame[10];
  for (int i = 0; i < shapes.length; i++) {
    shapes[i] = new Frame(scene) {
>>>>>>> eddb9f83
      int _id = totalShapes++, _faces = randomFaces(), _color = randomColor();

      @Override
      public boolean graphics(PGraphics pg) {
        pg.pushStyle();
        pg.fill(_color);
        Scene.drawTorusSolenoid(pg, _faces, scene.radius() / 20);
        scene.beginHUD(pg);
        Vector position = scene.screenLocation(position());
        pg.fill(isTracked() ? 0 : 255, isTracked() ? 255 : 0, isTracked() ? 0 : 255);
        pg.textFont(font36);
        pg.text(_id, position.x(), position.y());
        scene.endHUD(pg);
        pg.popStyle();
        return true;
      }

      @Override
      public void interact(Object... gesture) {
        if (gesture.length == 0)
          _color = randomColor();
        if (gesture.length == 1)
          if (gesture[0] instanceof String) {
            if (((String) gesture[0]).matches("mas"))
              _faces++;
            else if (((String) gesture[0]).matches("menos"))
              if (_faces > 2)
                _faces--;
          } else if (gesture[0] instanceof Integer) {
            int delta = (Integer) gesture[0];
            if (_faces +  delta > 1)
              _faces = _faces + delta;
          }
      }
    };
    // set picking precision to the pixels of the frame projection
    shapes[i].setPickingThreshold(0);
    shapes[i].randomize();
  }
  font36 = loadFont("FreeSans-36.vlw");
}

int randomColor() {
  return color(random(255), random(255), random(255), random(125, 255));
}

int randomFaces() {
  return (int) random(3, 15);
}

void draw() {
  background(0);
  scene.drawAxes();
  scene.render();
}

void keyPressed() {
  int value = Character.getNumericValue(key);
  if (value >= 0 && value < 10)
    scene.setTrackedFrame(shapes[value]);
  if (key == ' ')
    scene.resetTrackedFrame();
  if (key == CODED)
    if (keyCode == UP)
      scene.translate(0, -10);
    else if (keyCode == DOWN)
      scene.translate(0, 10);
    else if (keyCode == LEFT)
      scene.defaultHIDControl("menos");
    else if (keyCode == RIGHT)
      scene.defaultHIDControl("mas");
}

void mouseDragged() {
  if (mouseButton == LEFT)
    scene.spin();
  else if (mouseButton == CENTER)
    scene.scale(scene.mouseDX());
  else
    scene.translate();
}

void mouseWheel(MouseEvent event) {
  scene.defaultHIDControl(event.getCount());
}

void mouseClicked(MouseEvent event) {
  if (event.getCount() == 1)
    scene.defaultHIDControl();
  if (event.getCount() == 2)
    scene.cast();
}<|MERGE_RESOLUTION|>--- conflicted
+++ resolved
@@ -32,15 +32,9 @@
 void setup() {
   scene = new Scene(this);
   scene.fit(1);
-<<<<<<< HEAD
-  shapes = new Shape[10];
-  for (int i = 0; i < shapes.length; i++) {
-    shapes[i] = new Shape(scene) {
-=======
   shapes = new Frame[10];
   for (int i = 0; i < shapes.length; i++) {
     shapes[i] = new Frame(scene) {
->>>>>>> eddb9f83
       int _id = totalShapes++, _faces = randomFaces(), _color = randomColor();
 
       @Override
