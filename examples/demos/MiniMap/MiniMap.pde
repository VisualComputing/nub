--- conflicted
+++ resolved
@@ -18,20 +18,12 @@
 import frames.processing.*;
 
 Scene scene, minimap, focus;
-<<<<<<< HEAD
-Shape[] models;
-=======
 Frame[] models;
->>>>>>> eddb9f83
 Frame sceneEye;
 boolean displayMinimap = true;
 // whilst scene is either on-screen or not, the minimap is always off-screen
 // test both cases here:
-<<<<<<< HEAD
-boolean onScreen = false;
-=======
 boolean onScreen = true;
->>>>>>> eddb9f83
 boolean interactiveEye;
 
 int w = 1200;
@@ -52,46 +44,27 @@
   scene.setRadius(1000);
   rectMode(CENTER);
   scene.fit(1);
-<<<<<<< HEAD
-  models = new Shape[30];
-  for (int i = 0; i < models.length; i++) {
-    if ((i & 1) == 0) {
-      models[i] = new Shape(scene, shape());
-    } else {
-      models[i] = new Shape(scene) {
-=======
   models = new Frame[30];
   for (int i = 0; i < models.length; i++) {
     if ((i & 1) == 0) {
       models[i] = new Frame(scene, shape());
     } else {
       models[i] = new Frame(scene) {
->>>>>>> eddb9f83
         int _faces = (int) MiniMap.this.random(3, 15);
         // We need to call the PApplet random function instead of the frame random version
         int _color = color(MiniMap.this.random(255), MiniMap.this.random(255), MiniMap.this.random(255));
         @Override
-<<<<<<< HEAD
-        public void setGraphics(PGraphics pg) {
-=======
         public boolean graphics(PGraphics pg) {
->>>>>>> eddb9f83
           pg.pushStyle();
           pg.fill(_color);
           Scene.drawTorusSolenoid(pg, _faces, scene.radius() / 30);
           pg.popStyle();
-<<<<<<< HEAD
-        }
-      };
-    }
-=======
           return true;
         }
       };
     }
     // set picking precision to the pixels of the frame projection
     models[i].setPickingThreshold(0);
->>>>>>> eddb9f83
     scene.randomize(models[i]);
   }
 
@@ -103,11 +76,7 @@
   minimap.setEye(new Frame());
   minimap.setRadius(2000);
   if (renderer == P3D)
-<<<<<<< HEAD
-    minimap.setType(Graph.Type.ORTHOGRAPHIC);
-=======
     minimap.togglePerspective();
->>>>>>> eddb9f83
   minimap.fit(1);
   // detached frame
   sceneEye = new Frame();
@@ -173,20 +142,12 @@
     scene.beginDraw();
     scene.frontBuffer().background(75, 25, 15);
     scene.drawAxes();
-<<<<<<< HEAD
-    scene.traverse();
-=======
     scene.render();
->>>>>>> eddb9f83
     scene.endDraw();
     scene.display();
   } else {
     scene.drawAxes();
-<<<<<<< HEAD
-    scene.traverse();
-=======
     scene.render();
->>>>>>> eddb9f83
   }
   if (displayMinimap) {
     // shift scene attached frames to minimap
@@ -196,20 +157,12 @@
     minimap.beginDraw();
     minimap.frontBuffer().background(125, 80, 90);
     minimap.drawAxes();
-<<<<<<< HEAD
-    minimap.traverse();
-=======
     minimap.render();
->>>>>>> eddb9f83
     // draw scene eye
     minimap.frontBuffer().fill(sceneEye.isTracked(minimap) ? 255 : 25, sceneEye.isTracked(minimap) ? 0 : 255, 255);
     minimap.frontBuffer().stroke(0, 0, 255);
     minimap.frontBuffer().strokeWeight(2);
-<<<<<<< HEAD
-    minimap.drawEye(scene);
-=======
     minimap.drawFrustum(scene);
->>>>>>> eddb9f83
     minimap.endDraw();
     minimap.display();
     if (!scene.isOffscreen())
