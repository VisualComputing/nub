--- conflicted
+++ resolved
@@ -33,22 +33,14 @@
   root.buildBoxHierarchy(4);
 
   scene1 = new Scene(this, P3D, w, h /2);
-<<<<<<< HEAD
-  scene1.setType(Graph.Type.ORTHOGRAPHIC);
-=======
   scene1.togglePerspective();
->>>>>>> eddb9f83
   scene1.enableBoundaryEquations();
   scene1.fit(1);
 
   // Note that we pass the upper left corner coordinates where the scene
   // is to be drawn (see drawing code below) to its constructor.
   scene2 = new Scene(this, P3D, w, h / 2, 0, h / 2);
-<<<<<<< HEAD
-  scene2.setType(Graph.Type.ORTHOGRAPHIC);
-=======
   scene2.togglePerspective();
->>>>>>> eddb9f83
   scene2.setRadius(200);
   scene2.fit();
 }
@@ -97,14 +89,7 @@
 
 void keyPressed() {
   if (key == ' ')
-<<<<<<< HEAD
-    if (focus.type() == Graph.Type.PERSPECTIVE)
-      focus.setType(Graph.Type.ORTHOGRAPHIC);
-    else
-      focus.setType(Graph.Type.PERSPECTIVE);
-=======
     focus.togglePerspective();
->>>>>>> eddb9f83
   if (key == 'f') {
     scene1.flip();
     scene2.flip();
