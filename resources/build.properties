# Create a Library for the Processing open source programming language and 
# environment (http://www.processing.org)
#
# Customize the build properties to make the ant-build-process work for your 
# environment. How? Please read the comments below.
#
# The default properties are set for OS X. Please refer to comments for Windows
# settings.

# Where is your Processing sketchbook located? 
# If you are not sure, check the sketchbook location in your Processing 
# application preferences.
# ${user.home} points the compiler to your home directory.
# For windows the default path to your sketchbook would be
# ${user.home}/My Documents/Processing (make adjustments below)

sketchbook.location=${user.home}/sketchbook

# Where are the jar files located that are required for compiling your Library 
# such as e.g. core.jar?
# By default the local classpath location points to folder libs inside Eclipse's
# workspace (by default found in your home directory).
# For Windows, the default path would be
# ${user.home}/Documents/workspace/libs (make adjustments below)
# For OS X,the following path will direct you into Processing's application
# package, in case you put Processing inside your Applications folder. 

classpath.local.location=${user.home}/.lib/p5-3x

# Add all jar files that are required for compiling your project to the local 
# and project classpath. Use a comma as delimiter. These jar files must be 
# inside your classpath.local.location folder.

classpath.local.include=core.jar,jogl-all.jar,gluegen-rt.jar,jogl-all-natives-linux-amd64.jar,gluegen-rt-natives-linux-amd64.jar

# Add processing's libraries folder to the classpath.
# If you don't need to include the libraries folder to your classpath, comment 
# out the following line.

classpath.libraries.location=${sketchbook.location}/libraries

# Set the java version that should be used to compile your Library.

java.target.version=1.8

# Set the description of the Ant build.xml file.

ant.description=Processing Library Ant build file.

# Give your Library a name. The name must not contain spaces or special 
# characters.

project.name=frames

# The name as the user will see it. This can contain spaces and special 
# characters.

project.prettyName=frames

# Use 'normal' or 'fast' as value for project.compile.
# 'fast' will only compile the project into your sketchbook.
# 'normal' will compile the distribution including the javadoc-reference and all
# web-files (the compile process here takes longer).
# All files compiled with project.compile=normal are stored in the distribution 
# folder.

project.compile=normal

# Set your name and URL, used for the web page and properties file.

author.name=Jean Pierre Charalambos
author.url=https://visualcomputing.github.io/

# Set the web page for your Library.
# This is NOT a direct link to where to download it.
<<<<<<< HEAD
library.url=https://github.com/VisualComputing/frames
=======
library.url=https://github.com/VisualComputing/framesjs
>>>>>>> eddb9f83

# Set the category (or categories) of your Library from the following list:
#   "3D"            "Animation"     "Compilations"      "Data"          
#   "Fabrication"   "Geometry"      "GUI"               "Hardware"      
#   "I/O"           "Language"      "Math"              "Simulation"    
#   "Sound"         "Utilities"     "Typography"        "Video & Vision"
# 
# If a value other than those listed is used, your Library will listed as 
# "Other". Many categories must be comma-separated.

library.categories=3D,I/O,Animation,Simulation,Geometry,GUI,Utilities

# A short sentence (or fragment) to summarize the Library's function. This will 
# be shown from inside the PDE when the Library is being installed. Avoid 
# repeating the name of your Library here. Also, avoid saying anything redundant 
# like mentioning that it's a Library. This should start with a capitalized 
# letter, and end with a period.

library.sentence=Library that eases the creation of interactive scenes.

# Additional information suitable for the Processing website. The value of
# 'sentence' always will be prepended, so you should start by writing the
# second sentence here. If your Library only works on certain operating systems,
# mention it here.

library.paragraph=Main features include: 1. Default interactivity through the mouse and keyboard that simply does what you expect; 2. Generic support for Human Interface Devices; 3. Arcball, walkthrough and third person camera modes; 4. Hierarchical coordinate systems (frames), with functions to convert between them; 5. Coordinate systems can easily be moved with the mouse. 6. Keyframes; 7. Object picking; 8. Keyboard shortcuts and camera profiles customization; 8. Animation framework; 9. Screen drawing; and, 10. Off-screen rendering mode support.

# Set the source code repository for your project.
# Recommendations for storing your source code online are GitHub or Google Code.

source.host=GitHub
source.url=https://github.com/VisualComputing/frames
source.repository=https://github.com/VisualComputing/frames.git

# The current version of your Library. 
# This number must be parsable as an int. It increments once with each release. 
# This is used to compare different versions of the same Library, and check if 
# an update is available.
library.version=1

# The version as the user will see it.
library.prettyVersion=0.1.0

# The min and max revision of Processing compatible with your Library.
# Note that these fields use the revision and not the version of Processing, 
# parsable as an int. For example, the revision number for 2.2.1 is 227. 
# You can find the revision numbers in the change log: https://raw.githubusercontent.com/processing/processing/master/build/shared/revisions.txt
# Only use maxRevision (or minRevision), when your Library is known to 
# break in a later (or earlier) release. Otherwise, use the default value 0.
compatible.minRevision=265
compatible.maxRevision=0

# The platforms and Processing version that the Library has been tested
# against. This information is only used in the generated webpage.

tested.platform=linux
tested.processingVersion=3.4

# Additional information for the generated webpage.

library.copyright=(c) 2018 National University of Colombia
library.dependencies=
library.keywords=frames,interactivity,animation,keyframes,geometry,camera,hid

# Include javadoc references into your project's javadocs.

javadoc.java.href=http://docs.oracle.com/javase/8/docs/api/
javadoc.processing.href=http://processing.github.io/processing-javadocs/core/<|MERGE_RESOLUTION|>--- conflicted
+++ resolved
@@ -73,11 +73,7 @@
 
 # Set the web page for your Library.
 # This is NOT a direct link to where to download it.
-<<<<<<< HEAD
-library.url=https://github.com/VisualComputing/frames
-=======
 library.url=https://github.com/VisualComputing/framesjs
->>>>>>> eddb9f83
 
 # Set the category (or categories) of your Library from the following list:
 #   "3D"            "Animation"     "Compilations"      "Data"          
@@ -109,8 +105,8 @@
 # Recommendations for storing your source code online are GitHub or Google Code.
 
 source.host=GitHub
-source.url=https://github.com/VisualComputing/frames
-source.repository=https://github.com/VisualComputing/frames.git
+source.url=https://github.com/VisualComputing/framesjs
+source.repository=https://github.com/VisualComputing/framesjs.git
 
 # The current version of your Library. 
 # This number must be parsable as an int. It increments once with each release. 
