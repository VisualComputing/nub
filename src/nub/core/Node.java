/***************************************************************************************
 * nub
 * Copyright (c) 2019-2020 Universidad Nacional de Colombia
 * @author Jean Pierre Charalambos, https://github.com/VisualComputing
 *
 * All rights reserved. A simple, expressive, language-agnostic, and extensible visual
 * computing library, featuring interaction, visualization and animation frameworks and
 * supporting advanced (onscreen/offscreen) (real/non-real time) rendering techniques.
 * Released under the terms of the GPLv3, refer to: http://www.gnu.org/licenses/gpl.html
 ***************************************************************************************/

package nub.core;

import nub.core.constraint.Constraint;
import nub.primitives.Matrix;
import nub.primitives.Quaternion;
import nub.primitives.Vector;
import nub.timing.Task;
import nub.timing.TimingHandler;

import java.util.ArrayList;
import java.util.Iterator;
import java.util.List;

/**
 * A node encapsulates a 2D or 3D coordinate system, represented by a {@link #position()}, an
 * {@link #orientation()} and {@link #magnitude()}. The order of these transformations is
 * important: the node is first translated, then rotated around the new translated origin
 * and then scaled. This class API partially conforms that of the great
 * <a href="http://libqglviewer.com/refManual/classqglviewer_1_1Frame.html">libQGLViewer</a>.
 * <h2>Hierarchy of nodes</h2>
 * The node position, orientation and magnitude are actually defined with respect to
 * a {@link #reference()} node. The default {@link #reference()} is the world
 * coordinate system (represented by a {@code null} {@link #reference()}). If you
 * {@link #setReference(Node)} to a different node, you must then differentiate:
 * <ul>
 * <li>The <b>local</b> {@link #translation()}, {@link #rotation()} and {@link #scaling()},
 * defined with respect to the {@link #reference()} which represents an angle preserving
 * transformation of space.</li>
 * <li>The <b>global</b> {@link #position()}, {@link #orientation()} and
 * {@link #magnitude()}, always defined with respect to the world coordinate system.</li>
 * </ul>
 * <p>
 * A node is actually defined by its {@link #translation()} with respect to its
 * {@link #reference()}, then by {@link #rotation()} of the coordinate system around
 * the new translated origin and then by a uniform positive {@link #scaling()} along its
 * rotated axes.
 * <p>
 * This terminology for <b>local</b> ({@link #translation()}, {@link #rotation()} and
 * {@link #scaling()}) and <b>global</b> ({@link #position()}, {@link #orientation()} and
 * {@link #magnitude()}) definitions is used in all the methods' names and should be
 * enough to prevent ambiguities. These notions are obviously identical when the
 * {@link #reference()} is {@code null}, i.e., when the node is defined in the world
 * coordinate system (the one you are left with after calling a graph preDraw() method).
 * <h2>Geometry transformations</h2>
 * A node is useful to define the position, orientation and magnitude of an arbitrary object
 * which may represent a point-of-view.
 * <p>
 * Use {@link #matrix()} to access the node coordinate system, as when drawing an object
 * locally:
 * <p>
 * {@code // Builds a node at position (0.5,0,0) and oriented such that its Y axis is
 * along the (1,1,1)} direction<br>
 * {@code Node node = new Node(new Vector(0.5,0,0), new Quaternion(new Vector(0,1,0),
 * new Vector(1,1,1)));} <br>
 * {@code pushMatrix();} <br>
 * {@code graph.applyTransformation(node);} <br>
 * {@code // Draw your object here, in the local node coordinate system.} <br>
 * {@code popMatrix();} <br>
 * <p>
 * Use {@link #view()} and {@link Graph#projection(Node, Graph.Type, float, float, float, float, boolean)}
 * when rendering the scene from the node point-of-view. Note that these methods are used by
 * the graph when a node is set as its eye, see {@link Graph#preDraw()}.
 * <p>
 * To transform a point from one node to another use {@link #location(Vector, Node)} and
 * {@link #worldLocation(Vector)}. To transform a vector (such as a normal) use
 * {@link #displacement(Vector, Node)} and {@link #worldDisplacement(Vector)}.
 * To transform a quaternion use {@link #displacement(Quaternion, Node)} and
 * {@link #worldDisplacement(Quaternion)}. To transform a scalar use
 * {@link #displacement(float, Node)} and {@link #worldDisplacement(float)}.
 * <p>
 * The methods {@link #translate(Vector, float)}, {@link #rotate(Quaternion, float)},
 * {@link #orbit(Quaternion, Vector, float)} and {@link #scale(float, float)}, locally apply
 * differential geometry transformations damped with a given {@code inertia}. Note that
 * when the inertial parameter is omitted its value is defaulted to 0.
 * <h2>Hierarchical traversals</h2>
 * Hierarchical traversals of the node hierarchy which automatically apply the local
 * node transformations described above may be achieved with {@link Graph#render()},
 * {@link Graph#render(Object)}, {@link Graph#render(Object, Matrix, Matrix)} and
 * {@link Graph#render(Object, Graph.Type, Node, int, int, float, float, boolean)}.
 * Customize the rendering traversal algorithm by overriding {@link #visit()} (see
 * also {@link #cull(boolean)} and {@link #bypass()}).
 * <h2>Constraints</h2>
 * One interesting feature of a node is that its displacements can be constrained.
 * When a {@link Constraint} is attached to a node, it filters the input of
 * {@link #translate(Vector)}, {@link #rotate(Quaternion)}, and {@link #orbit(Quaternion, Vector)}
 * and only the resulting filtered motion is applied to the node. The default
 * {@link #constraint()} is {@code null} resulting in no filtering. Use
 * {@link #setConstraint(Constraint)} to attach a constraint to a node.
 * <p>
 * Classical constraints are provided for convenience (see
 * {@link nub.core.constraint.LocalConstraint},
 * {@link nub.core.constraint.WorldConstraint} and
 * {@link nub.core.constraint.EyeConstraint}) and new constraints can very
 * easily be implemented.
 * <h2>Shapes</h2>
 * A node shape can be set from a retained-mode rendering object, see {@link #setShape(processing.core.PShape)};
 * or from an immediate-mode rendering procedure, see {@link #graphics(processing.core.PGraphics)}.
 * Picking a node is done according to a {@link #pickingThreshold()}. When a node is tagged
 * it will be highlighted (scaled) according to a {@link #highlighting()} magnitude.
 * See also {@link #enableTagging(boolean)}.
 * <h2>Custom behavior</h2>
 * Implementing a custom behavior for node is a two step process:
 * <ul>
 * <li>Parse user gesture data by overriding {@link #interact(Object...)}.</li>
 * <li>Send gesture data to the node by calling {@link Graph#interactNode(Node, Object...)},
 * {@link Graph#interactTag(String, Object...)} or {@link Graph#interactTag(Object...)}.</li>
 * </ul>
 */
public class Node {
  /**
   * Returns whether or not this node matches other taking into account the {@link #translation()},
   * {@link #rotation()} and {@link #scaling()} node parameters, but not its {@link #reference()}.
   *
   * @param node node
   */
  public boolean matches(Node node) {
    if (node == null)
      node = Node.detach(new Vector(), new Quaternion(), 1);
    return translation().matches(node.translation()) && rotation().matches(node.rotation()) && scaling() == node.scaling();
  }

  protected Vector _translation;
  protected float _scaling;
  protected Quaternion _rotation;
  protected Node _reference;
  protected Constraint _constraint;
  protected long _lastUpdate;

  // Tagging & Precision
  protected float _threshold;

  // ID
  protected static int _counter;
  protected int _id;

  // tree
  protected List<Node> _children;
  protected boolean _culled;
  protected boolean _tagging;

  // Rendering
  // PShape is only available in Java
  protected processing.core.PShape _shape;
  protected float _highlight;
  protected long _bypass = -1;

  // Tasks
  protected InertialTask _translationTask, _rotationTask, _orbitTask, _scalingTask;
  protected final float _scalingFactor = 800;

  // Locked Scene, see Graph.lock / unlock
  Graph _graph;

  /**
   * Same as {@code this(null, null, null, new Vector(), new Quaternion(), 1)}.
   *
   * @see #Node(Node, Constraint, Vector, Quaternion, float)
   */
  public Node() {
    this(null, null, new Vector(), new Quaternion(), 1);
  }

  /**
   * Same as {@code this(null, null, translation, new Quaternion(), 1)}.
   *
   * @see #Node(Node, Constraint, Vector, Quaternion, float)
   */
  public Node(Vector translation) {
    this(null, null, translation, new Quaternion(), 1);
  }

  /**
   * Same as {@code this(null, null, translation, rotation, 1)}.
   *
   * @see #Node(Node, Constraint, Vector, Quaternion, float)
   */
  public Node(Vector translation, Quaternion rotation) {
    this(null, null, translation, rotation, 1);
  }

  /**
   * Same as {@code this(null, null, translation, rotation, scaling)}.
   *
   * @see #Node(Node, Constraint, Vector, Quaternion, float)
   */
  public Node(Vector translation, Quaternion rotation, float scaling) {
    this(null, null, translation, rotation, scaling);
  }

  /**
   * Same as {@code this(reference, null, new Vector(), new Quaternion(), 1)}.
   *
   * @see #Node(Node, Constraint, Vector, Quaternion, float)
   */
  public Node(Node reference) {
    this(reference, null, new Vector(), new Quaternion(), 1);
  }

  /**
   * Same as {@code this(reference, null, translation, new Quaternion(), 1)}.
   *
   * @see #Node(Node, Constraint, Vector, Quaternion, float)
   */
  public Node(Node reference, Vector translation) {
    this(reference, null, translation, new Quaternion(), 1);
  }

  /**
   * Same as {@code this(reference, null, translation, rotation, 1)}.
   *
   * @see #Node(Node, Constraint, Vector, Quaternion, float)
   */
  public Node(Node reference, Vector translation, Quaternion rotation) {
    this(reference, null, translation, rotation, 1);
  }

  /**
   * Same as {@code this(reference, null, translation, rotation, scaling)}.
   *
   * @see #Node(Node, Constraint, Vector, Quaternion, float)
   */
  public Node(Node reference, Vector translation, Quaternion rotation, float scaling) {
    this(reference, null, translation, rotation, scaling);
  }

  /**
   * Same as {@code this(null, constraint, new Vector(), new Quaternion(), 1)}.
   *
   * @see #Node(Node, Constraint, Vector, Quaternion, float)
   */
  public Node(Constraint constraint) {
    this(null, constraint, new Vector(), new Quaternion(), 1);
  }

  /**
   * Same as {@code this(reference, constraint, new Vector(), new Quaternion(), 1)}.
   *
   * @see #Node(Node, Constraint, Vector, Quaternion, float)
   */
  public Node(Node reference, Constraint constraint) {
    this(reference, constraint, new Vector(), new Quaternion(), 1);
  }

  /**
   * Creates a node with {@code reference} as {@link #reference()}, {@code constraint}
   * as {@link #constraint()}, having {@code translation}, {@code rotation} and {@code scaling} as
   * the {@link #translation()}, {@link #rotation()} and {@link #scaling()}, respectively.
   * The {@link #pickingThreshold()} is set to {@code 0.2} and the {@link #highlighting()}
   * magnitude to {@code 0.15}.
   */
  public Node(Node reference, Constraint constraint, Vector translation, Quaternion rotation, float scaling) {
    this(constraint, translation, rotation, scaling);
    setReference(reference);
  }

  /**
   * Internally used by both {@link #Node(Node, Constraint, Vector, Quaternion, float)}
   * (attached nodes) and {@link #detach(Constraint, Vector, Quaternion, float)} (detached nodes).
   */
  protected Node(Constraint constraint, Vector translation, Quaternion rotation, float scaling) {
    setConstraint(constraint);
    setTranslation(translation);
    setRotation(rotation);
    setScaling(scaling);
    _id = ++_counter;
    // unlikely but theoretically possible
    if (_id == 16777216)
      throw new RuntimeException("Maximum node instances reached. Exiting now!");
    _lastUpdate = 0;
    _threshold = .2f;
    _tagging = true;
    _highlight = 0.15f;
    _culled = false;
    _children = new ArrayList<Node>();
  }

  // From here only Java constructors

  /**
   * Same as {@code this(null, null, shape, new Vector(), new Quaternion(), 1)}.
   *
   * @see #Node(Node, Constraint, processing.core.PShape, Vector, Quaternion, float)
   */
  public Node(processing.core.PShape shape) {
    this(null, null, shape, new Vector(), new Quaternion(), 1);
  }

  /**
   * Same as {@code this(reference, null, shape, new Vector(), new Quaternion(), 1)}.
   *
   * @see #Node(Node, Constraint, processing.core.PShape, Vector, Quaternion, float)
   */
  public Node(Node reference, processing.core.PShape shape) {
    this(reference, null, shape, new Vector(), new Quaternion(), 1);
  }

  /**
   * Same as {@code this(null, constraint, shape, new Vector(), new Quaternion(), 1)}.
   *
   * @see #Node(Node, Constraint, processing.core.PShape, Vector, Quaternion, float)
   */
  public Node(Constraint constraint, processing.core.PShape shape) {
    this(null, constraint, shape, new Vector(), new Quaternion(), 1);
  }

  /**
   * Same as {@code this(reference, constraint, shape, new Vector(), new Quaternion(), 1)}.
   *
   * @see #Node(Node, Constraint, processing.core.PShape, Vector, Quaternion, float)
   */
  public Node(Node reference, Constraint constraint, processing.core.PShape shape) {
    this(reference, constraint, shape, new Vector(), new Quaternion(), 1);
  }

  /**
   * Creates a node with {@code reference} as {@link #reference()}, {@code constraint}
   * as {@link #constraint()}, {@code shape} as {@link #shape()}, having {@code translation},
   * {@code rotation} and {@code scaling} as the {@link #translation()}, {@link #rotation()}
   * and {@link #scaling()}, respectively. The {@link #pickingThreshold()} is set to
   * {@code 0.2} and the {@link #highlighting()} magnitude to {@code 0.15}.
   */
  public Node(Node reference, Constraint constraint, processing.core.PShape shape, Vector translation, Quaternion rotation, float scaling) {
    this(reference, constraint, translation, rotation, scaling);
    setShape(shape);
  }

  /**
   * Same as {@code return detach(this)}.
   *
   * @see #detach(Node)
   * @see #get()
   */
  public Node detach() {
    return detach(this);
  }

  /**
   * Same as {@code return Node.detach(node.position(), node.orientation(), node.magnitude())}.
   *
   * @see #detach(Vector, Quaternion, float)
   */
  public static Node detach(Node node) {
    return Node.detach(node.position(), node.orientation(), node.magnitude());
  }

  /**
   * Same as {@code return detach(null, position, orientation, magnitude)}.
   *
   * @see #detach(Constraint, Vector, Quaternion, float)
   */
  public static Node detach(Vector position, Quaternion orientation, float magnitude) {
    return detach(null, position, orientation, magnitude);
  }

  /**
   * Returns a detached node (i.e., a pruned non-reachable node from the graph, see {@link Graph#prune(Node)})
   * whose {@link #reference()} is {@code null} for the given params. Mostly used internally.
   */
  public static Node detach(Constraint constraint, Vector position, Quaternion orientation, float magnitude) {
    return new Node(constraint, position, orientation, magnitude);
  }

  /**
   * Returns the translation inertial task.
   * Useful if you need to customize the timing-task, e.g., to enable concurrency on it.
   */
  public Task translationInertialTask() {
    return _translationTask;
  }

  /**
   * Returns the rotation inertial task.
   * Useful if you need to customize the timing-task, e.g., to enable concurrency on it.
   */
  public Task rotationInertialTask() {
    return _rotationTask;
  }

  /**
   * Returns the orbit inertial task.
   * Useful if you need to customize the timing-task, e.g., to enable concurrency on it.
   */
  public Task orbitInertialTask() {
    return _orbitTask;
  }

  /**
   * Returns the scaling inertial task.
   * Useful if you need to customize the timing-task, e.g., to enable concurrency on it.
   */
  public Task scalingInertialTask() {
    return _scalingTask;
  }

  /**
   * Return this node components as a String.
   */
  @Override
  public String toString() {
    return "Position: " + position().toString() + " Orientation: " + orientation().toString() + " Magnitude: " + Float.toString(magnitude());
  }

  /**
   * Performs a deep copy of this node. Only the {@link #position()}, {@link #orientation()}
   * and {@link #magnitude()} of the node are copied.
   *
   * @see #detach()
   */
  public Node get() {
    // Copying the shape (node.setShape(this.shape())) is incompatible with js
    // and it also would affect Interpolator addKeyFrame(eye)
    Node node = new Node();
    node.set(this);
    return node;
  }

  /**
   * Sets {@link #position()}, {@link #orientation()} and {@link #magnitude()} values from
   * those of the {@code node}. The node {@link #reference()} and {@link #constraint()}
   * are not affected by this call.
   * <p>
   * After calling {@code set(node)} a call to {@code this.matches(node)} should
   * return {@code true}.
   *
   * @see #reset()
   * @see #worldMatrix()
   * @see #setPosition(Node)
   * @see #setOrientation(Node)
   * @see #setMagnitude(Node)
   */
  public void set(Node node) {
    setPosition(node);
    setOrientation(node);
    setMagnitude(node);
  }

  /**
   * Sets an identity node by resetting its {@link #translation()}, {@link #rotation()}
   * and {@link #scaling()}. The node {@link #reference()} and {@link #constraint()}
   * are not affected by this call. Call {@code set(null)} if you want to reset the
   * global {@link #position()}, {@link #orientation()} and {@link #magnitude()} node
   * parameters instead.
   *
   * @see #set(Node)
   */
  public void reset() {
    setTranslation(new Vector());
    setRotation(new Quaternion());
    setScaling(1);
  }

  // colorID

  /**
   * Returns the unique sequential node id assigned at instantiation time.
   * Used by {@link #colorID()} and {@link Graph#_drawBackBuffer(Node)}.
   */
  public int id() {
    return _id;
  }

  /**
   * Uniquely identifies the node. Also the color to be used for picking with a color buffer.
   * See: http://stackoverflow.com/questions/2262100/rgb-int-to-rgb-python
   */
  public int colorID() {
    return (255 << 24) | ((_id & 255) << 16) | (((_id >> 8) & 255) << 8) | (_id >> 16) & 255;
  }

  // MODIFIED

  /**
   * @return the last frame this node was updated.
   */
  public long lastUpdate() {
    return _lastUpdate;
  }

  /**
   * Internal use. Automatically call by all methods which change the node state.
   */
  protected void _modified() {
    _lastUpdate = TimingHandler.frameCount;
    if (_children != null)
      for (Node child : _children)
        child._modified();
  }

  // reference

  /**
   * Returns {@code true} if {@code node} is {@link #reference()} {@code this} node.
   */
  public boolean isReference(Node node) {
    return reference() == node;
  }

  /**
   * Returns {@code true} if {@code node} is ancestor of {@code this} node.
   */
  public boolean isAncestor(Node node) {
    if (node == null)
      return true;
    return node._isSuccessor(this);
  }

  /**
   * Returns {@code true} if {@code node} is successor of {@code this} node.
   */
  protected boolean _isSuccessor(Node node) {
    if (node == this || node == null)
      return false;
    Node ancestor = node.reference();
    while (ancestor != null) {
      if (ancestor == this)
        return true;
      ancestor = ancestor.reference();
    }
    return false;
  }

  /**
   * Same as {@code return successor.isAncestor(ancestor)}.
   *
   * @see #isAncestor(Node)
   * @see #path(Node, Node)
   */
  public static boolean isAncestor(Node successor, Node ancestor) {
    return successor.isAncestor(ancestor);
  }

  /**
   * Returns an array containing a straight path of nodes from {@code tail} to {@code tip}.
   * Returns an empty list if {@code tail} is not ancestor of {@code tip}.
   *
   * @see #isAncestor(Node, Node)
   */
  public static List<Node> path(Node tail, Node tip) {
    ArrayList<Node> list = new ArrayList<Node>();
    if (tip.isAncestor(tail)) {
      Node _tip = tip;
      while (_tip != tail) {
        list.add(0, _tip);
        _tip = _tip.reference();
      }
      if (tail != null)
        list.add(0, tail);
    }
    return list;
  }

  /**
   * Returns the reference node, in which this node is defined.
   * <p>
   * The node {@link #translation()}, {@link #rotation()} and {@link #scaling()} are
   * defined with respect to the {@link #reference()} coordinate system. A
   * {@code null} reference node (default value) means that the node is defined in the
   * world coordinate system.
   * <p>
   * Use {@link #position()}, {@link #orientation()} and {@link #magnitude()} to
   * recursively convert values along the reference node chain and to get values
   * expressed in the world coordinate system. The values match when the reference node
   * is {@code null}.
   * <p>
   * Use {@link #setReference(Node)} to set this value and create a node hierarchy.
   * Convenient functions allow you to convert coordinates and vectors from one node to
   * another: see {@link #location(Vector, Node)} and {@link #displacement(Vector, Node)},
   * respectively.
   */
  public Node reference() {
    return _reference;
  }

  /**
   * Same as {@code setReference(null)}.
   *
   * @see #setReference(Node)
   * @see #resetConstraint()
   */
  public void resetReference() {
    setReference(null);
  }

  /**
   * Sets the {@link #reference()} of the node.
   * <p>
   * The node {@link #translation()}, {@link #rotation()} and {@link #scaling()} are then
   * defined in the {@link #reference()} coordinate system.
   * <p>
   * Use {@link #position()}, {@link #orientation()} and {@link #magnitude()} to express
   * the node global transformation in the world coordinate system.
   * <p>
   * Using this method, you can create a hierarchy of nodes. This hierarchy needs to be a
   * tree, which root is the world coordinate system (i.e., {@code null}
   * {@link #reference()}). No action is performed if setting {@code reference} as the
   * {@link #reference()} would create a loop in the hierarchy.
   * <p>
   * To make all the nodes in the {@code node} branch eligible for garbage collection
   * call {@link Graph#prune(Node)}.
   *
   * @see Graph#prune(Node)
   */
  public void setReference(Node node) {
    if (node == this) {
      System.out.println("A node cannot be a reference of itself.");
      return;
    }
    if (_isSuccessor(node)) {
      System.out.println("A node descendant cannot be set as its reference.");
      return;
    }
    // 0. reference is detached
    if (node != null && !Graph.isReachable(node)) {
      if (Graph.isReachable(this))
        Graph.prune(this);
      if (reference() != node) {
        if (reference() != null)
          reference()._removeChild(this);
        _reference = node;// reference() returns now the new value
        reference()._addChild(this);
      }
      return;
    }
    // 1. no need to re-parent, just check this needs to be added as a leading node
    if (reference() == node) {
      _restorePath(reference(), this);
      _restoredTasks(this);
      return;
    }
    // 2. else re-parenting
    // 2a. before assigning new reference node
    if (reference() != null) // old
      reference()._removeChild(this);
    else
      Graph._removeLeadingNode(this);
    // finally assign the reference node
    _reference = node;// reference() returns now the new value
    // 2b. after assigning new reference node
    _restorePath(reference(), this);
    _restoredTasks(this);
    _modified();
  }

  /**
   * Used by {@link #setReference(Node)}.
   */
  protected void _restoredTasks(Node node) {
    List<Node> branch = Graph.branch(node);
    for (Node nodeBranch : branch)
      nodeBranch._registerTasks();
  }

  /**
   * Used by {@link #_restoredTasks(Node)}.
   */
  protected void _registerTasks() {
    if (!Graph.isTaskRegistered(_translationTask)) {
      _translationTask = new InertialTask() {
        @Override
        public void action() {
          translate(_x, _y, _z);
        }
      };
    }
    if (!Graph.isTaskRegistered(_rotationTask)) {
      _rotationTask = new InertialTask() {
        @Override
        public void action() {
          rotate(new Quaternion(_x, _y, _z));
        }
      };
    }
    if (!Graph.isTaskRegistered(_orbitTask)) {
      _orbitTask = new InertialTask() {
        @Override
        public void action() {
          orbit(new Quaternion(_x, _y, _z), _center);
        }
      };
    }
    if (!Graph.isTaskRegistered(_scalingTask)) {
      _scalingTask = new InertialTask() {
        @Override
        public void action() {
          float factor = 1 + Math.abs(_x) / _scalingFactor;
          scale(_x >= 0 ? factor : 1 / factor);
        }
      };
    }
  }

  /**
   * Used by {@link #setReference(Node)}.
   */
  protected void _restorePath(Node parent, Node child) {
    if (parent == null) {
      Graph._addLeadingNode(child);
    } else {
      if (!parent._hasChild(child)) {
        parent._addChild(child);
        _restorePath(parent.reference(), parent);
      }
    }
  }

  /**
   * Used by {@link #_restorePath(Node, Node)}.
   */
  protected boolean _addChild(Node node) {
    if (node == null)
      return false;
    if (_hasChild(node))
      return false;
    return _children.add(node);
  }

  /**
   * Removes the leading Node if present. Typically used when re-parenting the Node.
   */
  protected boolean _removeChild(Node node) {
    boolean result = false;
    Iterator<Node> it = _children.iterator();
    while (it.hasNext()) {
      if (it.next() == node) {
        it.remove();
        result = true;
        break;
      }
    }
    return result;
  }

  protected boolean _hasChild(Node node) {
    for (Node child : _children)
      if (child == node)
        return true;
    return false;
  }

  /**
   * Returns the list a child nodes of this node.
   */
  public List<Node> children() {
    return _children;
  }

  // Random

  /**
   * Macro that returns a number number between {@code lower} and {@code upper}.
   */
  protected static float _random(float lower, float upper) {
    return ((float) Math.random() * (upper - lower)) + lower;
  }

  /**
   * Randomized this node. The node is randomly re-positioned inside the ball
   * defined by {@code center} and {@code radius}, which in 2D is a
   * circumference parallel to the x-y plane. The {@link #orientation()} is
   * randomized by {@link Quaternion#randomize()}. The new magnitude is a random
   * in old-magnitude * [0,5...2].
   *
   * @see Vector#randomize()
   * @see Quaternion#randomize()
   * @see #random(Graph)
   * @see #random(Vector, float, boolean)
   */
  public void randomize(Vector center, float radius, boolean is3D) {
    Vector displacement;
    Quaternion quaternion;
    if (is3D) {
      displacement = Vector.random();
      quaternion = Quaternion.random();
    } else {
      displacement = new Vector(_random(-1, 1), _random(-1, 1));
      displacement.normalize();
      quaternion = new Quaternion(new Vector(0, 0, 1), _random(0, 2 * (float) Math.PI));
    }
    displacement.setMagnitude(_random(radius * 0.1f, radius * 0.9f));
    setPosition(Vector.add(center, displacement));
    setOrientation(quaternion);
    setMagnitude(magnitude() * _random(0.5f, 2));
  }

  /**
   * Returns a random node attached to {@code graph}. The node is randomly positioned inside
   * the {@code graph} viewing volume which is defined by {@link Graph#center()} and {@link Graph#radius()}
   * (see {@link Vector#random()}). The {@link #orientation()} is set by {@link Quaternion#random()}. The
   * magnitude is a random in [0,5...2].
   *
   * @see #random(Vector, float, boolean)
   * @see Vector#random()
   * @see Quaternion#random()
   * @see #randomize(Vector, float, boolean)
   */
  public static Node random(Graph graph) {
    Node node = new Node();
    node.randomize(graph.center(), graph.radius(), graph.is3D());
    return node;
  }

  /**
   * Returns a random node. The node is randomly positioned inside the ball defined
   * by {@code center} and {@code radius} (see {@link Vector#random()}), which in 2D is a
   * circumference parallel to the x-y plane. The {@link #orientation()} is set by
   * {@link Quaternion#random()}. The magnitude is a random in [0,5...2].
   *
   * @see #random(Graph)
   * @see Vector#random()
   * @see Quaternion#random()
   * @see #randomize(Vector, float, boolean)
   */
  public static Node random(Vector center, float radius, boolean is3D) {
    Node node = new Node();
    node.randomize(center, radius, is3D);
    return node;
  }

  // PRECISION

  /**
   * Sets the {@link #pickingThreshold()}.
   *
   * @see #pickingThreshold()
   * @see #setHighlighting(float)
   */
  public void setPickingThreshold(float threshold) {
    _threshold = threshold;
  }

  /**
   * Returns the node picking threshold. Set it with {@link #setPickingThreshold(float)}.
   * <p>
   * Picking a node is done with ray casting against a screen-space shape defined according
   * to a {@link #pickingThreshold()} as follows:
   * <ul>
   * <li>The projected pixels of the node visual representation (see {@link #graphics(processing.core.PGraphics)}
   * and {@link #setShape(processing.core.PShape)}). Set it with {@code threshold = 0}.</li>
   * <li>A node bounding box whose length is defined as percentage of the graph diameter
   * (see {@link Graph#radius()}). Set it with {@code threshold in [0..1]}.</li>
   * <li>A squared 'bullseye' of a fixed pixels length. Set it with {@code threshold > 1}.</li>
   * <li>A node bounding sphere whose length is defined as percentage of the graph diameter
   * (see {@link Graph#radius()}). Set it with {@code threshold in [-1..0]}.</li>
   * <li>A circled 'bullseye' of a fixed pixels length. Set it with {@code threshold < -1}.</li>
   * </ul>
   * Default picking precision is defined with {@code threshold = 0.2}.
   *
   * @see #setPickingThreshold(float)
   * @see #highlighting()
   */
  public float pickingThreshold() {
    return _threshold;
  }

  // CONSTRAINT

  /**
   * Returns the current {@link Constraint} applied to the node.
   * <p>
   * A {@code null} value (default) means that no constraint is used to filter the node
   * translation and rotation.
   * <p>
   * See the Constraint class documentation for details.
   */
  public Constraint constraint() {
    return _constraint;
  }

  /**
   * Sets the {@link #constraint()} attached to the node.
   * <p>
   * A {@code null} value means set no constraint (also reset it if there was one).
   */
  public void setConstraint(Constraint constraint) {
    _constraint = constraint;
  }

  /**
   * Same as {@code setConstraint(null)}.
   *
   * @see #setConstraint(Constraint)
   * @see #resetReference()
   */
  public void resetConstraint() {
    setConstraint(null);
  }

  // TRANSLATION

  /**
   * Returns the node translation, defined with respect to the {@link #reference()}.
   * <p>
   * Use {@link #position()} to get the result in world coordinates. These two values are
   * identical when the {@link #reference()} is {@code null} (default).
   *
   * @see #setTranslation(Vector)
   */
  public Vector translation() {
    return _translation;
  }

  /**
   * Sets the {@link #translation()} of the node, locally defined with respect to the
   * {@link #reference()}.
   * <p>
   * Note that if there's a {@link #constraint()} it is satisfied, i.e., to
   * bypass a node constraint simply reset it (see {@link #setConstraint(Constraint)}).
   * <p>
   * Use {@link #setPosition(Vector)} to define the world coordinates {@link #position()}.
   *
   * @see #setConstraint(Constraint)
   */
  public void setTranslation(Vector translation) {
    if (constraint() == null)
      _translation = translation;
    else
      translation().add(constraint().constrainTranslation(Vector.subtract(translation, this.translation()), this));
    _modified();
  }

  /**
   * Same as {@link #setTranslation(Vector)}, but with {@code float} parameters.
   */
  public void setTranslation(float x, float y) {
    setTranslation(new Vector(x, y));
  }

  /**
   * Same as {@link #setTranslation(Vector)}, but with {@code float} parameters.
   */
  public void setTranslation(float x, float y, float z) {
    setTranslation(new Vector(x, y, z));
  }

  /**
   * Same as {@code translate(new Vector(x, y, z), inertia)}.
   *
   * @see #translate(Vector, float)
   */
  public void translate(float x, float y, float z, float inertia) {
    translate(new Vector(x, y, z), inertia);
  }

  /**
   * Same as {@link #translate(Vector)} but with {@code float} parameters.
   */
  public void translate(float x, float y, float z) {
    translate(new Vector(x, y, z));
  }

  /**
   * Translates the node according to {@code vector}, locally defined with respect to the
   * {@link #reference()} and with an impulse defined with {@code inertia} which should
   * be in {@code [0..1]}, 0 no inertia & 1 no friction.
   * <p>
   * If there's a {@link #constraint()} it is satisfied. Hence the translation actually
   * applied to the node may differ from {@code vector} (since it can be filtered by the
   * {@link #constraint()}).
   *
   * @see #rotate(Quaternion, float)
   * @see #scale(float, float)
   * @see #orbit(Quaternion, Vector, float)
   * @see #setConstraint(Constraint)
   */
  public void translate(Vector vector, float inertia) {
    translate(vector);
    if (!Graph.isTaskRegistered(_translationTask)) {
      System.out.println("Warning: inertia is disabled. Perhaps your node is detached. Use translate(vector) instead");
      return;
    }
    _translationTask.setInertia(inertia);
    _translationTask._x += vector.x();
    _translationTask._y += vector.y();
    _translationTask._z += vector.z();
    if (!_translationTask.isActive()) {
      _translationTask.run();
    }
  }

  /**
   * Same as {@code translate(vector, 0)}.
   *
   * @see #translate(Vector, float)
   */
  public void translate(Vector vector) {
    translation().add(constraint() != null ? constraint().constrainTranslation(vector, this) : vector);
    _modified();
  }

  // POSITION

  /**
   * Returns the node position defined in the world coordinate system.
   *
   * @see #orientation()
   * @see #magnitude()
   * @see #setPosition(Vector)
   * @see #translation()
   */
  public Vector position() {
    return worldLocation(new Vector());
  }

  /**
   * Sets the {@link #position()} to that of {@code node}.
   *
   * @see #setPosition(Vector)
   * @see #set(Node)
   */
  public void setPosition(Node node) {
    setPosition(node == null ? new Vector() : node.position());
  }

  /**
   * Sets the node {@link #position()}, defined in the world coordinate system.
   * <p>
   * Use {@link #setTranslation(Vector)} to define the local node translation (with respect
   * to the {@link #reference()}).
   * <p>
   * Note that the potential {@link #constraint()} of the node is taken into account, i.e.,
   * to bypass a node constraint simply reset it (see {@link #setConstraint(Constraint)}).
   *
   * @see #setConstraint(Constraint)
   */
  public void setPosition(Vector position) {
    setTranslation(reference() != null ? reference().location(position) : position);
  }

  /**
   * Same as {@link #setPosition(Vector)}, but with {@code float} parameters.
   */
  public void setPosition(float x, float y) {
    setPosition(new Vector(x, y));
  }

  /**
   * Same as {@link #setPosition(Vector)}, but with {@code float} parameters.
   */
  public void setPosition(float x, float y, float z) {
    setPosition(new Vector(x, y, z));
  }

  // ROTATION

  /**
   * Returns the node rotation, defined with respect to the {@link #reference()}
   * (i.e, the current Quaternion orientation).
   * <p>
   * Use {@link #orientation()} to get the result in world coordinates. These two values
   * are identical when the {@link #reference()} is {@code null} (default).
   *
   * @see #setRotation(Quaternion)
   */
  public Quaternion rotation() {
    return _rotation;
  }

  /**
   * Same as {@link #setRotation(Quaternion)} but with {@code float} Quaternion parameters.
   */
  public void setRotation(float x, float y, float z, float w) {
    setRotation(new Quaternion(x, y, z, w));
  }

  /**
   * Set the current rotation. See the different {@link Quaternion} constructors.
   * <p>
   * Sets the node {@link #rotation()}, locally defined with respect to the
   * {@link #reference()}. Use {@link #setOrientation(Quaternion)} to define the
   * world coordinates {@link #orientation()}.
   * <p>
   * Note that if there's a {@link #constraint()} it is satisfied, i.e., to
   * bypass a node constraint simply reset it (see {@link #setConstraint(Constraint)}).
   *
   * @see #setConstraint(Constraint)
   * @see #rotation()
   * @see #setTranslation(Vector)
   */
  public void setRotation(Quaternion rotation) {
    if (constraint() == null)
      _rotation = rotation;
    else {
      rotation().compose(constraint().constrainRotation(Quaternion.compose(rotation().inverse(), rotation), this));
      rotation().normalize(); // Prevents numerical drift
    }
    _modified();
  }

  /**
   * Rotates the node by {@code quaternion} (defined in the node coordinate system):
   * {@code rotation().compose(quaternion)} and with an impulse defined with
   * {@code inertia} which should be in {@code [0..1]}, 0 no inertia & 1 no friction.
   * <p>
   * Note that if there's a {@link #constraint()} it is satisfied, i.e., to
   * bypass a node constraint simply reset it (see {@link #setConstraint(Constraint)}).
   *
   * @see #translate(Vector, float)
   * @see #orbit(Quaternion, Vector, float)
   * @see #scale(float, float)
   * @see #setConstraint(Constraint)
   */
  public void rotate(Quaternion quaternion, float inertia) {
    rotate(quaternion);
    if (!Graph.isTaskRegistered(_rotationTask)) {
      System.out.println("Warning: inertia is disabled. Perhaps your node is detached. Use rotate(quaternion) instead");
      return;
    }
    _rotationTask.setInertia(inertia);
    Vector e = quaternion.eulerAngles();
    _rotationTask._x += e.x();
    _rotationTask._y += e.y();
    _rotationTask._z += e.z();
    if (!_rotationTask.isActive())
      _rotationTask.run();
  }

  /**
   * Same as {@code rotate(quaternion, 0)}.
   *
   * @see #rotate(Quaternion, float)
   */
  public void rotate(Quaternion quaternion) {
    rotation().compose(constraint() != null ? constraint().constrainRotation(quaternion, this) : quaternion);
    rotation().normalize(); // Prevents numerical drift
    _modified();
  }

  /**
   * Same as {@code rotate(new Quaternion(axis, angle), inertia)}.
   *
   * @see #rotate(Quaternion, float)
   */
  public void rotate(Vector axis, float angle, float inertia) {
    rotate(new Quaternion(axis, angle), inertia);
  }

  /**
   * Same as {@code rotate(new Quaternion(axis, angle))}.
   *
   * @see #rotate(Quaternion)
   */
  public void rotate(Vector axis, float angle) {
    rotate(new Quaternion(axis, angle));
  }

  /**
   * Same as {@code rotate(new Vector(x, y, z), angle, inertia)}.
   *
   * @see #rotate(Vector, float, float)
   */
  public void rotate(float x, float y, float z, float angle, float inertia) {
    rotate(new Vector(x, y, z), angle, inertia);
  }

  /**
   * Same as {@code rotate(new Vector(x,y,z), angle)}.
   *
   * @see #rotate(Vector, float)
   */
  public void rotate(float x, float y, float z, float angle) {
    rotate(new Vector(x, y, z), angle);
  }

  /**
   * Rotates the node by the {@code quaternion} (defined in the node coordinate system)
   * around {@code center} defined in the world coordinate system, and with an impulse
   * defined with {@code inertia} which should be in {@code [0..1]}, 0 no inertia & 1 no friction.
   * <p>
   * Note: if there's a {@link #constraint()} it is satisfied, i.e., to
   * bypass a node constraint simply reset it (see {@link #setConstraint(Constraint)}).
   *
   * @see #translate(Vector, float)
   * @see #rotate(Quaternion, float)
   * @see #scale(float, float)
   * @see #setConstraint(Constraint)
   */
  public void orbit(Quaternion quaternion, Vector center, float inertia) {
    orbit(quaternion, center);
    if (!Graph.isTaskRegistered(_orbitTask)) {
      System.out.println("Warning: inertia is disabled. Perhaps your node is detached. Use orbit(quaternion, center) instead");
      return;
    }
    _orbitTask.setInertia(inertia);
    _orbitTask._center = center;
    Vector e = quaternion.eulerAngles();
    _orbitTask._x += e.x();
    _orbitTask._y += e.y();
    _orbitTask._z += e.z();
    if (!_orbitTask.isActive())
      _orbitTask.run();
  }

  /**
   * Same as {@code orbit(quaternion, center, 0)}.
   *
   * @see #orbit(Quaternion, Vector, float)
   */
  public void orbit(Quaternion quaternion, Vector center) {
    if (constraint() != null)
      quaternion = constraint().constrainRotation(quaternion, this);
    rotation().compose(quaternion);
    rotation().normalize(); // Prevents numerical drift

    // Original in nodes-0.1.x and proscene:
    //Vector vector = Vector.add(center, (new Quaternion(orientation().rotate(quaternion.axis()), quaternion.angle())).rotate(Vector.subtract(position(), center)));
    // TODO test node hierarchy, we are using worldDisplacement instead of orientation().rotate
    Vector vector = Vector.add(center, (new Quaternion(worldDisplacement(quaternion.axis()), quaternion.angle())).rotate(Vector.subtract(position(), center)));
    vector.subtract(translation());
    translate(vector);

    // Previous three lines are equivalent to:
    /*
    Quaternion worldQuaternion = new Quaternion(worldDisplacement(quaternion.axis()), quaternion.angle());
    Vector center2Position = Vector.subtract(position(), center);
    Vector center2PositionRotated = worldQuaternion.rotate(center2Position);
    Vector vector = Vector.add(center, center2PositionRotated);
    vector.subtract(translation());
    translate(vector);
    */
  }

  /**
   * Same as {@code orbit(axis, angle, new Vector(), inertia)}.
   *
   * @see #orbit(Vector, float, Vector, float)
   */
  public void orbit(Vector axis, float angle, float inertia) {
    orbit(axis, angle, new Vector(), inertia);
  }

  /**
   * Rotates the node around {@code axis} passing through the origin, both defined in the world
   * coordinate system. Same as {@code orbit(axis, angle, new Vector())}.
   *
   * @see #orbit(Vector, float, Vector)
   * @see #orbit(Quaternion, Vector)
   */
  public void orbit(Vector axis, float angle) {
    orbit(axis, angle, new Vector());
  }

  /**
   * Same as {@code orbit(new Quaternion(displacement(axis), angle), center, inertia)}.
   *
   * @see #orbit(Quaternion, Vector, float)
   */
  public void orbit(Vector axis, float angle, Vector center, float inertia) {
    orbit(new Quaternion(displacement(axis), angle), center, inertia);
  }

  /**
   * Rotates the node around {@code axis} passing through {@code center}, both defined in the world
   * coordinate system. Same as {@code orbit(new Quaternion(displacement(axis), angle), center)}.
   *
   * @see #orbit(Quaternion, Vector)
   * @see #orbit(Vector, float)
   */
  public void orbit(Vector axis, float angle, Vector center) {
    orbit(new Quaternion(displacement(axis), angle), center);
  }

  // ORIENTATION

  /**
   * Returns the orientation of the node, defined in the world coordinate system.
   *
   * @see #position()
   * @see #magnitude()
   * @see #setOrientation(Quaternion)
   * @see #rotation()
   */
  public Quaternion orientation() {
<<<<<<< HEAD
    Quaternion quaternion = rotation().get();
    Node reference = reference();
    while (reference != null) {
      quaternion = Quaternion.compose(reference.rotation(), quaternion);
      quaternion.normalize();
      reference = reference.reference();
    }
    return quaternion;
=======
    return worldDisplacement(new Quaternion());
>>>>>>> 389d0bcd
  }

  /**
   * Sets the {@link #orientation()} to that of {@code node}.
   *
   * @see #setOrientation(Quaternion)
   * @see #set(Node)
   */
  public void setOrientation(Node node) {
    setOrientation(node == null ? new Quaternion() : node.orientation());
  }

  /**
   * Sets the {@link #orientation()} of the node, defined in the world coordinate system.
   * <p>
   * Use {@link #setRotation(Quaternion)} to define the local node rotation (with respect
   * to the {@link #reference()}).
   * <p>
   * Note that the potential {@link #constraint()} of the node is taken into account, i.e.,
   * to bypass a node constraint simply reset it (see {@link #setConstraint(Constraint)}).
   */
  public void setOrientation(Quaternion quaternion) {
    setRotation(reference() != null ? reference().displacement(quaternion) : quaternion);
  }

  /**
   * Same as {@link #setOrientation(Quaternion)}, but with {@code float} parameters.
   */
  public void setOrientation(float x, float y, float z, float w) {
    setOrientation(new Quaternion(x, y, z, w));
  }

  // SCALING

  /**
   * Returns the node scaling, defined with respect to the {@link #reference()}.
   * <p>
   * Use {@link #magnitude()} to get the result in world coordinates. These two values are
   * identical when the {@link #reference()} is {@code null} (default).
   *
   * @see #setScaling(float)
   */
  public float scaling() {
    return _scaling;
  }

  /**
   * Sets the {@link #scaling()} of the node, locally defined with respect to the
   * {@link #reference()}.
   * <p>
   * Use {@link #setMagnitude(float)} to define the world coordinates {@link #magnitude()}.
   */
  public void setScaling(float scaling) {
    if (scaling > 0) {
      _scaling = scaling;
      _modified();
    } else
      System.out.println("Warning. Scaling should be positive. Nothing done");
  }

  /**
   * Scales the node according to {@code scaling}, locally defined with respect to the
   * {@link #reference()}  and with an impulse defined with {@code inertia} which should
   * be in {@code [0..1]}, 0 no inertia & 1 no friction.
   *
   * @see #translate(Vector, float)
   * @see #rotate(Quaternion, float)
   * @see #orbit(Quaternion, Vector, float)
   * @see #setConstraint(Constraint)
   */
  public void scale(float scaling, float inertia) {
    scale(scaling);
    if (!Graph.isTaskRegistered(_scalingTask)) {
      System.out.println("Warning: inertia is disabled. Perhaps your node is detached. Use scale(scaling) instead");
      return;
    }
    _scalingTask._inertia = inertia;
    _scalingTask._x += scaling > 1 ? _scalingFactor * (scaling - 1) : _scalingFactor * (scaling - 1) / scaling;
    if (!_scalingTask.isActive()) {
      _scalingTask.run();
    }
  }

  /**
   * Same as {@code scale(scaling, 0)}.
   *
   * @see #scale(float, float)
   */
  public void scale(float scaling) {
    setScaling(scaling() * scaling);
  }

  // MAGNITUDE

  /**
   * Returns the magnitude of the node, defined in the world coordinate system.
   * <p>
   * Note that the magnitude is used to compute the node
   * {@link Graph#projection(Node, Graph.Type, float, float, float, float, boolean)} which is useful to render a
   * scene from the node point-of-view.
   *
   * @see #orientation()
   * @see #position()
   * @see #setPosition(Vector)
   * @see #translation()
   * @see Graph#projection(Node, Graph.Type, float, float, float, float, boolean)
   */
  public float magnitude() {
    return reference() != null ? reference().magnitude() * scaling() : scaling();
  }

  /**
   * Sets the {@link #magnitude()} to that of {@code node}.
   *
   * @see #setMagnitude(float)
   * @see #set(Node)
   */
  public void setMagnitude(Node node) {
    setMagnitude(node == null ? 1 : node.magnitude());
  }

  /**
   * Sets the {@link #magnitude()} of the node, defined in the world coordinate system.
   * <p>
   * Use {@link #setScaling(float)} to define the local node scaling (with respect to the
   * {@link #reference()}).
   */
  public void setMagnitude(float magnitude) {
    Node reference = reference();
    setScaling(reference != null ? magnitude / reference.magnitude() : magnitude);
  }

  // ALIGNMENT

  /**
   * Same as {@code align(null)}.
   *
   * @see #align(Node)
   */
  public void align() {
    align(null);
  }

  /**
   * Convenience function that simply calls {@code align(false, 0.85f, node)}
   *
   * @see #align(boolean, float, Node)
   */
  public void align(Node node) {
    align(false, 0.85f, node);
  }

  /**
   * Same as {@code align(move, null)}.
   *
   * @see #align(boolean, Node)
   */
  public void align(boolean move) {
    align(move, null);
  }

  /**
   * Convenience function that simply calls {@code align(move, 0.85f, node)}.
   *
   * @see #align(boolean, float, Node)
   */
  public void align(boolean move, Node node) {
    align(move, 0.85f, node);
  }

  /**
   * Same as {@code align(threshold, null)}.
   *
   * @see #align(boolean, Node)
   */
  public void align(float threshold) {
    align(threshold, null);
  }

  /**
   * Convenience function that simply calls {@code align(false, threshold, node)}.
   *
   * @see #align(boolean, float, Node)
   */
  public void align(float threshold, Node node) {
    align(false, threshold, node);
  }

  /**
   * Same as {@code align(move, threshold, null)}.
   *
   * @see #align(boolean, float, Node)
   */
  public void align(boolean move, float threshold) {
    align(move, threshold, null);
  }

  /**
   * Aligns the node with {@code node}, so that two of their axis are parallel.
   * <p>
   * If one of the X, Y and Z axis of the Node is almost parallel to any of the X, Y, or
   * Z axis of {@code node}, the Node is rotated so that these two axis actually become
   * parallel.
   * <p>
   * If, after this first rotation, two other axis are also almost parallel, a second
   * alignment is performed. The two nodes then have identical orientations, up to 90
   * degrees rotations.
   * <p>
   * {@code threshold} measures how close two axis must be to be considered parallel. It
   * is compared with the absolute values of the dot product of the normalized axis.
   * <p>
   * When {@code move} is set to {@code true}, the Node {@link #position()} is also
   * affected by the alignment. The new Node {@link #position()} is such that the
   * {@code node} node position (computed with {@link #location(Vector)}, in the Node
   * coordinates system) does not change.
   * <p>
   * {@code node} may be {@code null} and then represents the world coordinate system
   * (same convention than for the {@link #reference()}).
   */
  public void align(boolean move, float threshold, Node node) {
    Vector[][] directions = new Vector[2][3];
    for (int d = 0; d < 3; ++d) {
      Vector dir = new Vector((d == 0) ? 1.0f : 0.0f, (d == 1) ? 1.0f : 0.0f, (d == 2) ? 1.0f : 0.0f);
      if (node != null)
        directions[0][d] = node.orientation().rotate(dir);
      else
        directions[0][d] = dir;
      directions[1][d] = orientation().rotate(dir);
    }
    float maxProj = 0.0f;
    float proj;
    short[] index = new short[2];
    index[0] = index[1] = 0;
    Vector vector = new Vector(0.0f, 0.0f, 0.0f);
    for (int i = 0; i < 3; ++i) {
      for (int j = 0; j < 3; ++j) {
        vector.set(directions[0][i]);
        proj = Math.abs(vector.dot(directions[1][j]));
        if ((proj) >= maxProj) {
          index[0] = (short) i;
          index[1] = (short) j;
          maxProj = proj;
        }
      }
    }
    Node old = detach();
    vector.set(directions[0][index[0]]);
    float coef = vector.dot(directions[1][index[1]]);
    if (Math.abs(coef) >= threshold) {
      vector.set(directions[0][index[0]]);
      Vector axis = vector.cross(directions[1][index[1]]);
      float angle = (float) Math.asin(axis.magnitude());
      if (coef >= 0.0)
        angle = -angle;
      // setOrientation(Quaternion(axis, angle) * orientation());
      Quaternion q = new Quaternion(axis, angle);
      q = Quaternion.multiply(rotation().inverse(), q);
      q = Quaternion.multiply(q, orientation());
      rotate(q);
      // Try to align an other axis direction
      short d = (short) ((index[1] + 1) % 3);
      Vector dir = new Vector((d == 0) ? 1.0f : 0.0f, (d == 1) ? 1.0f : 0.0f, (d == 2) ? 1.0f : 0.0f);
      dir = orientation().rotate(dir);
      float max = 0.0f;
      for (int i = 0; i < 3; ++i) {
        vector.set(directions[0][i]);
        proj = Math.abs(vector.dot(dir));
        if (proj > max) {
          index[0] = (short) i;
          max = proj;
        }
      }
      if (max >= threshold) {
        vector.set(directions[0][index[0]]);
        axis = vector.cross(dir);
        angle = (float) Math.asin(axis.magnitude());
        vector.set(directions[0][index[0]]);
        if (vector.dot(dir) >= 0.0)
          angle = -angle;
        // setOrientation(Quaternion(axis, angle) * orientation());
        q.fromAxisAngle(axis, angle);
        q = Quaternion.multiply(rotation().inverse(), q);
        q = Quaternion.multiply(q, orientation());
        rotate(q);
      }
    }
    if (move) {
      Vector center = new Vector(0.0f, 0.0f, 0.0f);
      if (node != null)
        center = node.position();
      vector = Vector.subtract(center, worldDisplacement(old.location(center)));
      vector.subtract(translation());
      translate(vector);
    }
  }


  /**
   * Translates the node so that its {@link #position()} lies on the line defined by
   * {@code origin} and {@code direction} (defined in the world coordinate system).
   * <p>
   * Simply uses an orthogonal projection. {@code direction} does not need to be
   * normalized.
   */
  public void projectOnLine(Vector origin, Vector direction) {
    Vector position = position();
    Vector shift = Vector.subtract(origin, position);
    Vector proj = shift;
    proj = Vector.projectVectorOnAxis(proj, direction);
    setPosition(Vector.add(position, Vector.subtract(shift, proj)));
  }

  /**
   * Rotates the node so that its {@link #xAxis()} becomes {@code axis} defined in the
   * world coordinate system.
   *
   * <b>Attention:</b> this rotation is not uniquely defined. See
   * {@link Quaternion#fromTo(Vector, Vector)}.
   *
   * @see #xAxis()
   * @see #setYAxis(Vector)
   * @see #setZAxis(Vector)
   */
  public void setXAxis(Vector axis) {
    rotate(new Quaternion(new Vector(1.0f, 0.0f, 0.0f), displacement(axis)));
  }

  /**
   * Rotates the node so that its {@link #yAxis()} becomes {@code axis} defined in the
   * world coordinate system.
   *
   * <b>Attention:</b> this rotation is not uniquely defined. See
   * {@link Quaternion#fromTo(Vector, Vector)}.
   *
   * @see #yAxis()
   * @see #setYAxis(Vector)
   * @see #setZAxis(Vector)
   */
  public void setYAxis(Vector axis) {
    rotate(new Quaternion(new Vector(0.0f, 1.0f, 0.0f), displacement(axis)));
  }

  /**
   * Rotates the node so that its {@link #zAxis()} becomes {@code axis} defined in the
   * world coordinate system.
   *
   * <b>Attention:</b> this rotation is not uniquely defined. See
   * {@link Quaternion#fromTo(Vector, Vector)}.
   *
   * @see #zAxis()
   * @see #setYAxis(Vector)
   * @see #setZAxis(Vector)
   */
  public void setZAxis(Vector axis) {
    rotate(new Quaternion(new Vector(0.0f, 0.0f, 1.0f), displacement(axis)));
  }

  /**
   * Same as {@code return xAxis(true)}
   *
   * @see #xAxis(boolean)
   */
  public Vector xAxis() {
    return xAxis(true);
  }

  /**
   * Returns the x-axis of the node, represented as a normalized vector defined in the
   * world coordinate system.
   *
   * @see #setXAxis(Vector)
   * @see #yAxis()
   * @see #zAxis()
   */
  public Vector xAxis(boolean positive) {
    Vector axis = worldDisplacement(new Vector(positive ? 1.0f : -1.0f, 0.0f, 0.0f));
    if (magnitude() != 1)
      axis.normalize();
    return axis;
  }

  /**
   * Same as {@code return yAxis(true)}
   *
   * @see #yAxis(boolean)
   */
  public Vector yAxis() {
    return yAxis(true);
  }

  /**
   * Returns the y-axis of the node, represented as a normalized vector defined in the
   * world coordinate system.
   *
   * @see #setYAxis(Vector)
   * @see #xAxis()
   * @see #zAxis()
   */
  public Vector yAxis(boolean positive) {
    Vector axis = worldDisplacement(new Vector(0.0f, positive ? 1.0f : -1.0f, 0.0f));
    if (magnitude() != 1)
      axis.normalize();
    return axis;
  }

  /**
   * Same as {@code return zAxis(true)}
   *
   * @see #zAxis(boolean)
   */
  public Vector zAxis() {
    return zAxis(true);
  }

  /**
   * Returns the z-axis of the node, represented as a normalized vector defined in the
   * world coordinate system.
   *
   * @see #setZAxis(Vector)
   * @see #xAxis()
   * @see #yAxis()
   */
  public Vector zAxis(boolean positive) {
    Vector axis = worldDisplacement(new Vector(0.0f, 0.0f, positive ? 1.0f : -1.0f));
    if (magnitude() != 1)
      axis.normalize();
    return axis;
  }

  // CONVERSION

  /**
   * Returns the local transformation matrix represented by the node.
   * <p>
   * This matrix only represents the local node transformation (i.e., with respect to the
   * {@link #reference()}). Use {@link #worldMatrix()} to get the full Node
   * transformation matrix (i.e., from the world to the Node coordinate system). These
   * two match when the {@link #reference()} is {@code null}.
   *
   * @see Graph#applyTransformation(Node)
   * @see #set(Node)
   * @see #worldMatrix()
   * @see #view()
   * @see #viewInverse()
   */
  public Matrix matrix() {
    Matrix matrix = rotation().matrix();

    matrix._matrix[12] = translation()._vector[0];
    matrix._matrix[13] = translation()._vector[1];
    matrix._matrix[14] = translation()._vector[2];

    if (scaling() != 1) {
      matrix.setM00(matrix.m00() * scaling());
      matrix.setM10(matrix.m10() * scaling());
      matrix.setM20(matrix.m20() * scaling());

      matrix.setM01(matrix.m01() * scaling());
      matrix.setM11(matrix.m11() * scaling());
      matrix.setM21(matrix.m21() * scaling());

      matrix.setM02(matrix.m02() * scaling());
      matrix.setM12(matrix.m12() * scaling());
      matrix.setM22(matrix.m22() * scaling());
    }

    return matrix;
  }

  /**
   * Returns the global transformation matrix represented by the node which grants
   * direct access to it, without the need to traverse its ancestor hierarchy first
   * (as it is the case with {@link #matrix()}).
   * <p>
   * This matrix represents the global node transformation: the entire
   * {@link #reference()} hierarchy is taken into account to define the node
   * transformation from the world coordinate system. Use {@link #matrix()} to get the
   * local node transformation matrix (i.e. defined with respect to the
   * {@link #reference()}). These two match when the {@link #reference()} is
   * {@code null}.
   *
   * @see Graph#applyWorldTransformation(Node)
   * @see #set(Node)
   * @see #matrix()
   * @see #view()
   * @see #viewInverse()
   */
  public Matrix worldMatrix() {
    if (reference() != null)
      return detach().matrix();
    else
      return matrix();
  }

  /**
   * Returns the inverse of the matrix associated with the node position and orientation that
   * is to be used when the node represents an eye. This matrix matches the inverted of the
   * {@link #worldMatrix()} when {@link #scaling()} is {@code 1}.
   * <p>
   * The view matrix converts from the world coordinates system to the eye coordinates system,
   * so that coordinates can then be projected on screen using a projection matrix.
   *
   * @see Matrix#view(Vector, Quaternion)
   * @see #viewInverse()
   * @see #matrix()
   * @see #worldMatrix()
   * @see #set(Node)
   * @see #set(Node)
   */
  public Matrix view() {
    return Matrix.view(position(), orientation());
  }

  /**
   * Returns the inverse of the {@link #view()} matrix. This matrix matches the
   * {@link #worldMatrix()} when {@link #magnitude()} is {@code 1}.
   * <p>
   * This matrix converts from the eye to world space.
   *
   * @see #view()
   * @see #matrix()
   * @see #worldMatrix()
   * @see #set(Node)
   */
  public Matrix viewInverse() {
    return Node.detach(position(), orientation(), 1).matrix();
  }

  /**
   * Sets the node from a {@link #matrix()} representation: rotation and scaling in the upper
   * left 3x3 matrix and translation on the last column.
   * <p>
   * Hence, if your openGL code fragment looks like:
   * <p>
   * {@code float [] m = new float [16]; m[0]=...;} <br>
   * {@code gl.glMultMatrixf(m);} <br>
   * <p>
   * It is equivalent to write:
   * <p>
   * {@code Node node = new Node();} <br>
   * {@code node.fromMatrix(m);} <br>
   * {@code pushMatrix();} <br>
   * {@code graph.applyTransformation(node);} <br>
   * {@code // You are in the local node coordinate system.} <br>
   * {@code popMatrix();} <br>
   * <p>
   * Which allows to apply local transformations to the {@code node} while using geometry
   * data from other node instances when necessary (see {@link #location(Vector, Node)} and
   * {@link #displacement(Vector, Node)}).
   *
   * @see #fromWorldMatrix(Matrix)
   * @see #matrix()
   */
  public void fromMatrix(Matrix matrix) {
    if (matrix._matrix[15] == 0) {
      System.out.println("Doing nothing: pM.mat[15] should be non-zero!");
      return;
    }

    setTranslation(
        matrix._matrix[12] / matrix._matrix[15],
        matrix._matrix[13] / matrix._matrix[15],
        matrix._matrix[14] / matrix._matrix[15]
    );

    float r00 = matrix._matrix[0] / matrix._matrix[15];
    float r01 = matrix._matrix[4] / matrix._matrix[15];
    float r02 = matrix._matrix[8] / matrix._matrix[15];
    setScaling(new Vector(r00, r01, r02).magnitude());// calls _modified() :P

    float[][] r = new float[3][3];
    r[0][0] = r00 / scaling();
    r[0][1] = r01 / scaling();
    r[0][2] = r02 / scaling();
    r[1][0] = (matrix._matrix[1] / matrix._matrix[15]) / scaling();
    r[1][1] = (matrix._matrix[5] / matrix._matrix[15]) / scaling();
    r[1][2] = (matrix._matrix[9] / matrix._matrix[15]) / scaling();
    r[2][0] = (matrix._matrix[2] / matrix._matrix[15]) / scaling();
    r[2][1] = (matrix._matrix[6] / matrix._matrix[15]) / scaling();
    r[2][2] = (matrix._matrix[10] / matrix._matrix[15]) / scaling();
    setRotation(new Quaternion(
        new Vector(r[0][0], r[1][0], r[2][0]),
        new Vector(r[0][1], r[1][1], r[2][1]),
        new Vector(r[0][2], r[1][2], r[2][2]))
    );
  }

  /**
   * Sets the node from {@link #worldMatrix()} representation: orientation and magnitude
   * in the upper left 3x3 matrix and position on the last column.
   * <p>
   * Hence, if your openGL code fragment looks like:
   * <p>
   * {@code float [] m = new float [16]; m[0]=...;} <br>
   * {@code gl.glMultMatrixf(m);} <br>
   * <p>
   * It is equivalent to write:
   * <p>
   * {@code Node node = new Node();} <br>
   * {@code node.fromWorldMatrix(m);} <br>
   * {@code graph.applyWorldTransformation(node);} <br>
   * {@code // You are in the local node coordinate system.} <br>
   * <p>
   * Which allows to apply local transformations to the {@code node} while using geometry
   * data from other node instances when necessary (see {@link #location(Vector, Node)} and
   * {@link #displacement(Vector, Node)}).
   *
   * @see #fromMatrix(Matrix)
   * @see #worldMatrix()
   */
  public void fromWorldMatrix(Matrix matrix) {
    if (matrix._matrix[15] == 0) {
      System.out.println("Doing nothing: model.mat[15] should be non-zero!");
      return;
    }

    setPosition(
        matrix._matrix[12] / matrix._matrix[15],
        matrix._matrix[13] / matrix._matrix[15],
        matrix._matrix[14] / matrix._matrix[15]
    );

    float r00 = matrix._matrix[0] / matrix._matrix[15];
    float r01 = matrix._matrix[4] / matrix._matrix[15];
    float r02 = matrix._matrix[8] / matrix._matrix[15];
    setMagnitude(new Vector(r00, r01, r02).magnitude());// calls _modified() :P

    float[][] r = new float[3][3];
    r[0][0] = r00 / scaling();
    r[0][1] = r01 / scaling();
    r[0][2] = r02 / scaling();
    r[1][0] = (matrix._matrix[1] / matrix._matrix[15]) / scaling();
    r[1][1] = (matrix._matrix[5] / matrix._matrix[15]) / scaling();
    r[1][2] = (matrix._matrix[9] / matrix._matrix[15]) / scaling();
    r[2][0] = (matrix._matrix[2] / matrix._matrix[15]) / scaling();
    r[2][1] = (matrix._matrix[6] / matrix._matrix[15]) / scaling();
    r[2][2] = (matrix._matrix[10] / matrix._matrix[15]) / scaling();
    setOrientation(new Quaternion(
        new Vector(r[0][0], r[1][0], r[2][0]),
        new Vector(r[0][1], r[1][1], r[2][1]),
        new Vector(r[0][2], r[1][2], r[2][2]))
    );
  }

  /**
   * Returns a node representing the inverse of this node space transformation.
   * <p>
   * The new node {@link #rotation()} is the
   * {@link Quaternion#inverse()} of the original rotation. Its
   * {@link #translation()} is the negated inverse rotated image of the original
   * translation. Its {@link #scaling()} is 1 / original scaling.
   * <p>
   * If a node is considered as a space rigid transformation, i.e., translation and
   * rotation, but no scaling (scaling=1), the inverse() node performs the inverse
   * transformation.
   * <p>
   * Only the local node transformation (i.e., defined with respect to the
   * {@link #reference()}) is inverted. Use {@link #worldInverse()} for a global
   * inverse.
   * <p>
   * The resulting node has the same {@link #reference()} as the this node and a
   * {@code null} {@link #constraint()}.
   *
   * @see #worldInverse()
   */
  public Node inverse() {
    Node node = new Node(Vector.multiply(rotation().inverseRotate(translation()), -1), rotation().inverse(), 1 / scaling());
    node.setReference(reference());
    return node;
  }

  /**
   * Returns the {@link #inverse()} of the node world transformation.
   * <p>
   * The {@link #orientation()} of the new node is the
   * {@link Quaternion#inverse()} of the original orientation. Its
   * {@link #position()} is the negated and inverse rotated image of the original
   * position. The {@link #magnitude()} is the original magnitude multiplicative
   * inverse.
   * <p>
   * The result node has a {@code null} {@link #reference()} and a {@code null}
   * {@link #constraint()}.
   * <p>
   * Use {@link #inverse()} for a local (i.e., with respect to {@link #reference()})
   * transformation inverse.
   *
   * @see #inverse()
   */
  public Node worldInverse() {
    return new Node(Vector.multiply(orientation().inverseRotate(position()), -1), orientation().inverse(), 1 / magnitude());
  }

  // SCALAR CONVERSION

  /**
   * Converts {@code scalar} displacement from world to this node.
   * Same as {@code return displacement(scalar, null)}.
   * {@link #displacement(Vector)} converts vector displacements instead of scalar displacements.
   * {@link #displacement(Quaternion)} converts quaternion displacements instead of scalar displacements.
   * {@link #location(Vector)} converts locations instead of displacements.
   *
   * @see #displacement(float, Node)
   * @see #displacement(Vector)
   * @see #displacement(Quaternion)
   * @see #location(Vector)
   */
  public float displacement(float scalar) {
    return scalar / magnitude();
  }

  /**
   * Converts {@code scalar} displacement from {@code node} to this node.
   * Use {@code node.displacement(scalar, this)} to perform the inverse transformation.
   * {@link #displacement(Vector, Node)} converts vector displacements instead of scalar displacements.
   * {@link #displacement(Quaternion, Node)} converts quaternion displacements instead of scalar displacements.
   * {@link #location(Vector, Node)} converts locations instead of displacements.
   *
   * @see #displacement(float)
   * @see #displacement(Quaternion)
   * @see #displacement(Vector)
   * @see #worldDisplacement(Vector)
   */
  public float displacement(float scalar, Node node) {
    return scalar * (node == null ? 1 : node.magnitude()) / magnitude();
  }

  /**
   * Converts {@code scalar} displacement from this node to world.
   * {@link #displacement(float)} performs the inverse transformation.
   * {@link #worldDisplacement(Vector)} converts vector displacements instead of scalar displacements.
   * {@link #worldDisplacement(Quaternion)} converts quaternion displacements instead of scalar displacements.
   * {@link #worldLocation(Vector)} converts locations instead of displacements.
   *
   * @see #location(Vector)
   * @see #worldDisplacement(Vector)
   * @see #worldDisplacement(Quaternion)
   * @see #displacement(float, Node)
   */
  public float worldDisplacement(float scalar) {
    return scalar * magnitude();
  }

  // QUATERNION CONVERSION

  /**
   * Converts {@code quaternion} displacement from world to this node.
   * Same as {@code return displacement(quaternion, null)}.
   * {@link #displacement(Vector)} converts vector displacements instead of quaternion displacements.
   * {@link #displacement(float)} converts scalar displacements instead of quaternion displacements.
   * {@link #location(Vector)} converts locations instead of displacements.
   *
   * @see #displacement(Quaternion, Node)
   * @see #displacement(Vector)
   * @see #displacement(float)
   * @see #location(Vector)
   */
  public Quaternion displacement(Quaternion quaternion) {
    return displacement(quaternion, null);
  }

  /**
   * Converts {@code quaternion} displacement from {@code node} to this node.
   * Use {@code node.displacement(quaternion, this)} to perform the inverse transformation.
   * {@link #displacement(Vector, Node)} converts vector displacements instead of quaternion displacements.
   * {@link #displacement(float, Node)} converts scalar displacements instead of quaternion displacements.
   * {@link #location(Vector, Node)} converts locations instead of displacements.
   *
   * @see #displacement(Quaternion)
   * @see #displacement(Vector)
   * @see #displacement(float)
   * @see #worldDisplacement(Vector)
   */
  public Quaternion displacement(Quaternion quaternion, Node node) {
    return this == node ? quaternion : _displacement(reference() != null ? reference().displacement(quaternion, node) : node == null ? quaternion : node.worldDisplacement(quaternion));
  }

  /**
   * Converts {@code quaternion} displacement from this node to world.
   * {@link #displacement(Vector)} performs the inverse transformation.
   * {@link #worldDisplacement(Vector)} converts vector displacements instead of quaternion displacements.
   * {@link #worldDisplacement(float)} converts scalar displacements instead of quaternion displacements.
   * {@link #worldLocation(Vector)} converts locations instead of displacements.
   *
   * @see #location(Vector)
   * @see #worldDisplacement(Vector)
   * @see #worldDisplacement(float)
   * @see #displacement(Quaternion, Node)
   */
  public Quaternion worldDisplacement(Quaternion quaternion) {
    Node node = this;
    Quaternion result = quaternion;
    while (node != null) {
      result = node._referenceDisplacement(result);
      node = node.reference();
    }
    return result;
  }

  /**
   * Converts {@code quaternion} displacement from {@link #reference()} to this node.
   * <p>
   * {@link #_referenceDisplacement(Quaternion)} performs the inverse transformation.
   * {@link #_location(Vector)} converts locations instead of displacements.
   *
   * @see #displacement(Quaternion)
   * @see #displacement(Vector)
   */
  protected Quaternion _displacement(Quaternion quaternion) {
    return Quaternion.compose(rotation().inverse(), quaternion);
  }

  /**
   * Converts {@code quaternion} displacement from this node to {@link #reference()}.
   * <p>
   * {@link #_displacement(Quaternion)} performs the inverse transformation.
   * {@link #_referenceLocation(Vector)} converts locations instead of displacements.
   *
   * @see #worldDisplacement(Quaternion)
   * @see #worldDisplacement(Vector)
   */
  protected Quaternion _referenceDisplacement(Quaternion quaternion) {
    return Quaternion.compose(rotation(), quaternion);
  }

  // VECTOR CONVERSION

  /**
   * Converts {@code vector} displacement from world to this node.
   * Same as {@code return displacement(vector, null)}.
   * {@link #displacement(Quaternion)} converts quaternion displacements instead of vector displacements.
   * {@link #location(Vector)} converts locations instead of displacements.
   *
   * @see #displacement(Vector, Node)
   * @see #displacement(Quaternion)
   * @see #location(Vector)
   */
  public Vector displacement(Vector vector) {
    return displacement(vector, null);
  }

  /**
   * Converts {@code vector} displacement from {@code node} to this node.
   * Use {@code node.displacement(vector, this)} to perform the inverse transformation.
   * {@link #displacement(Quaternion, Node)} converts quaternion displacements instead of vector displacements.
   * {@link #location(Vector, Node)} converts locations instead of displacements.
   *
   * @see #displacement(Vector)
   * @see #displacement(Quaternion)
   * @see #worldDisplacement(Vector)
   */
  public Vector displacement(Vector vector, Node node) {
    return this == node ? vector : _displacement(reference() != null ? reference().displacement(vector, node) : node == null ? vector : node.worldDisplacement(vector));
  }

  /**
   * Converts {@code vector} displacement from this node to world.
   * {@link #displacement(Vector)} performs the inverse transformation.
   * {@link #worldDisplacement(Quaternion)} converts quaternion displacements instead of vector displacements.
   * {@link #worldLocation(Vector)} converts locations instead of displacements.
   *
   * @see #location(Vector)
   * @see #worldDisplacement(Quaternion)
   * @see #displacement(Vector, Node)
   */
  public Vector worldDisplacement(Vector vector) {
    Node node = this;
    Vector result = vector;
    while (node != null) {
      result = node._referenceDisplacement(result);
      node = node.reference();
    }
    return result;
  }

  /**
   * Converts {@code vector} displacement from {@link #reference()} to this node.
   * <p>
   * {@link #_referenceDisplacement(Vector)} performs the inverse transformation.
   * {@link #_location(Vector)} converts locations instead of displacements.
   *
   * @see #displacement(Vector)
   */
  protected Vector _displacement(Vector vector) {
    return Vector.divide(rotation().inverseRotate(vector), scaling());
  }

  /**
   * Converts {@code vector} displacement from this node to {@link #reference()}.
   * <p>
   * {@link #_displacement(Vector)} performs the inverse transformation.
   * {@link #_referenceLocation(Vector)} converts locations instead of displacements.
   *
   * @see #worldDisplacement(Vector)
   */
  protected Vector _referenceDisplacement(Vector vector) {
    return rotation().rotate(Vector.multiply(vector, scaling()));
  }

  // POINT CONVERSION

  /**
   * Converts the {@code node} origin location to this node.
   * Same as {@code return location(new Vector(), node)}.
   * {@link #displacement(Vector, Node)} converts vector displacements instead of locations.
   * {@link #displacement(Quaternion, Node)} converts quaternion displacements instead of locations.
   *
   * @see #location(Vector)
   * @see #location(Vector, Node)
   * @see #displacement(Vector, Node)
   * @see #displacement(Quaternion, Node)
   */
  public Vector location(Node node) {
    return location(new Vector(), node);
  }

  /**
   * Converts {@code vector} location from world to this node.
   * Same as {@code return location(vector, null)}.
   * {@link #displacement(Vector)} converts vector displacements instead of locations.
   * {@link #displacement(Quaternion)} converts quaternion displacements instead of locations.
   *
   * @see #location(Node)
   * @see #location(Vector, Node)
   * @see #displacement(Vector)
   * @see #displacement(Quaternion)
   */
  public Vector location(Vector vector) {
    return location(vector, null);
  }

  /**
   * Converts {@code vector} location from {@code node} to this node.
   * Use {@code node.location(vector, this)} to perform the inverse transformation.
   * {@link #displacement(Vector, Node)} converts vector displacements instead of locations.
   * {@link #displacement(Quaternion, Node)} converts quaternion displacements instead of locations.
   *
   * @see #location(Node)
   * @see #location(Vector)
   * @see #worldLocation(Vector)
   */
  public Vector location(Vector vector, Node node) {
    return this == node ? vector : _location(reference() != null ? reference().location(vector, node) : node == null ? vector : node.worldLocation(vector));
  }

  /**
   * Converts {@code vector} location from this node to world.
   * {@link #location(Vector)} performs the inverse transformation.
   * {@link #worldDisplacement(Vector)} converts vector displacements instead of locations.
   * {@link #worldDisplacement(Quaternion)} converts quaternion displacements instead of locations.
   *
   * @see #displacement(Vector)
   * @see #displacement(Quaternion)
   * @see #location(Vector, Node)
   */
  public Vector worldLocation(Vector vector) {
    Node node = this;
    Vector result = vector;
    while (node != null) {
      result = node._referenceLocation(result);
      node = node.reference();
    }
    return result;
  }

  /**
   * Converts {@code vector} location from {@link #reference()} to this node.
   * <p>
   * {@link #_referenceLocation(Vector)} performs the inverse transformation.
   * {@link #_displacement(Vector)} converts displacements instead of locations.
   *
   * @see #location(Vector)
   */
  protected Vector _location(Vector vector) {
    return Vector.divide(rotation().inverseRotate(Vector.subtract(vector, translation())), scaling());
  }

  /**
   * Converts {@code vector} location from this node to {@link #reference()}.
   * <p>
   * {@link #_location(Vector)} performs the inverse transformation.
   * {@link #_referenceDisplacement(Vector)} converts displacements instead of locations.
   *
   * @see #worldLocation(Vector)
   */
  protected Vector _referenceLocation(Vector vector) {
    return Vector.add(rotation().rotate(Vector.multiply(vector, scaling())), translation());
  }

  // Attached nodes

  /**
   * Returns {@code true} if tagging is enabled.
   *
   * @see #enableTagging(boolean)
   * @see #enableTagging()
   * @see #disableTagging()
   */
  public boolean isTaggingEnabled() {
    return _tagging;
  }

  /**
   * Same as {@code enableTagging(false)}.
   *
   * @see #isTaggingEnabled()
   * @see #enableTagging()
   * @see #enableTagging(boolean)
   */
  public void disableTagging() {
    enableTagging(false);
  }

  /**
   * Same as {@code enableTagging(true)}.
   *
   * @see #isTaggingEnabled()
   * @see #enableTagging(boolean)
   * @see #disableTagging()
   */
  public void enableTagging() {
    enableTagging(true);
  }

  /**
   * Enables tagging of the node according to {@code flag}. When tagging is disabled
   * {@link Graph#tracks(Node, int, int)} returns {@code false} and the node cannot be
   * tagged (i.e., {@link Graph#tag(String, Node)}, {@link Graph#updateTag(String, int, int)}
   * and {@link Graph#tag(int, int)} never tag the node).
   *
   * @see #isTaggingEnabled()
   * @see #enableTagging()
   * @see #disableTagging()
   */
  public void enableTagging(boolean flag) {
    _tagging = flag;
  }

  /**
   * Returns {@code true} if the {@code node} has been tagged by the {@code graph} at least once
   * and {@code false} otherwise.
   *
   * @see Graph#hasTag(String, Node)
   * @see Graph#hasTag(Node)
   */
  public boolean isTagged(Graph graph) {
    return graph.isTagged(this);
  }

  /**
   * Parse {@code gesture} params. Useful to customize the node behavior.
   * Default implementation is empty. , i.e., it is meant to be implemented by derived classes.
   */
  public void interact(Object... gesture) {
  }

  /**
   * This method is called on each node of the graph hierarchy by the {@link Graph#render()}
   * algorithm to visit it. Default implementation is empty, i.e., it is meant to be implemented
   * by derived classes.
   * <p>
   * Hierarchical culling, i.e., culling of the node and its children, should be decided here.
   * Set the culling flag with {@link #cull(boolean)} according to your culling condition:
   *
   * <pre>
   * {@code
   * node = new Node() {
   *   public void visit() {
   *     // Hierarchical culling is optional and disabled by default. When the cullingCondition
   *     // (which should be implemented by you) is true, scene.render() will prune the branch
   *     // at the node
   *     cull(cullingCondition);
   *   }
   * }
   * }
   * </pre>
   * Bypassing rendering of the node may also be decided here, according to a bypassCondition
   * (which should be implemented by you):
   * <pre>
   * {@code
   * node = new Node() {
   *   public void visit() {
   *     if(bypassCondition)
   *       // this will bypass node rendering without culling its children
   *       bypass();
   *   }
   * }
   * }
   * </pre>
   *
   * @see Graph#render()
   * @see nub.processing.Scene#draw(Object, Node)
   * @see #cull(boolean)
   * @see #isCulled()
   * @see #bypass()
   */
  public void visit() {
  }

  /**
   * Same as {@code cull(true)}. Only meaningful if the node is attached to
   * a {@code graph}.
   *
   * @see #cull(boolean)
   * @see #isCulled()
   * @see #bypass()
   */
  public void cull() {
    cull(true);
  }

  /**
   * Enables or disables {@link #visit()} of this node and its children during
   * {@link Graph#render()}. Culling should be decided within {@link #visit()}.
   * Only meaningful if the node is attached to a {@code graph}.
   *
   * @see #isCulled()
   * @see #bypass()
   */
  public void cull(boolean cull) {
    _culled = cull;
  }

  /**
   * Returns whether or not the node culled or not. Culled nodes (and their children)
   * will not be visited by the {@link Graph#render()} algorithm.
   *
   * @see #cull(boolean)
   * @see #bypass()
   */
  public boolean isCulled() {
    return _culled;
  }

  /**
   * Bypass rendering the node for the current frame. Set it before calling {@link Graph#render()}
   * or any rendering algorithm. Note that the node nor its children get culled.
   *
   * @see #cull(boolean)
   */
  public void bypass() {
    _bypass = TimingHandler.frameCount;
  }

  /**
   * Sets the node {@link #highlighting()} which should be a value in  {@code [0..1]}.
   * Default value is {@code 0.15}.
   *
   * @see #highlighting()
   * @see #setPickingThreshold(float)
   */
  public void setHighlighting(float highlighting) {
    _highlight = highlighting;
  }

  /**
   * Returns the highlighting magnitude use to scale the node when it's tagged.
   *
   * @see #setHighlighting(float)
   * @see #pickingThreshold()
   */
  public float highlighting() {
    return _highlight;
  }

  // js go:
  // public void graphics(Object context) {}

  /**
   * Override this method to set an immediate mode graphics procedure on the Processing
   * {@code PGraphics}. Return {@code true} if succeeded and {@code false} otherwise.
   */
  public void graphics(processing.core.PGraphics pGraphics) {
  }

  /**
   * Same as {@code setShape(null)}.
   *
   * @see #setShape(processing.core.PShape)
   */
  public void resetShape() {
    setShape(null);
  }

  /**
   * Sets the node retained mode shape.
   *
   * @see #graphics(processing.core.PGraphics)
   * @see #resetShape()
   */
  public void setShape(processing.core.PShape shape) {
    _shape = shape;
  }

  /**
   * Returns the node retained mode shape. Maybe null.
   *
   * @see #resetShape()
   * @see #shape()
   * @see #graphics(processing.core.PGraphics)
   */
  public processing.core.PShape shape() {
    return _shape;
  }
}<|MERGE_RESOLUTION|>--- conflicted
+++ resolved
@@ -159,9 +159,6 @@
   protected InertialTask _translationTask, _rotationTask, _orbitTask, _scalingTask;
   protected final float _scalingFactor = 800;
 
-  // Locked Scene, see Graph.lock / unlock
-  Graph _graph;
-
   /**
    * Same as {@code this(null, null, null, new Vector(), new Quaternion(), 1)}.
    *
@@ -1281,18 +1278,7 @@
    * @see #rotation()
    */
   public Quaternion orientation() {
-<<<<<<< HEAD
-    Quaternion quaternion = rotation().get();
-    Node reference = reference();
-    while (reference != null) {
-      quaternion = Quaternion.compose(reference.rotation(), quaternion);
-      quaternion.normalize();
-      reference = reference.reference();
-    }
-    return quaternion;
-=======
     return worldDisplacement(new Quaternion());
->>>>>>> 389d0bcd
   }
 
   /**
