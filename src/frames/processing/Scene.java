--- conflicted
+++ resolved
@@ -17,6 +17,10 @@
 import frames.core.Graph;
 import frames.core.Interpolator;
 import frames.core.MatrixHandler;
+import frames.core.constraint.BallAndSocket;
+import frames.core.constraint.Hinge;
+import frames.core.constraint.PlanarPolygon;
+import frames.core.constraint.SphericalPolygon;
 import frames.primitives.Matrix;
 import frames.primitives.Point;
 import frames.primitives.Quaternion;
@@ -1085,6 +1089,7 @@
    * {@code pGraphics}.
    *
    * @see #applyTransformation(PGraphics, Frame)
+   * @see #_bind(PGraphics)
    */
   public static void applyWorldTransformation(PGraphics pGraphics, Frame frame) {
     Frame reference = frame.reference();
@@ -2852,7 +2857,7 @@
    */
   public void drawArc(PGraphics pGraphics, float radius, float minAngle, float maxAngle, int detail) {
     pGraphics.beginShape(PApplet.TRIANGLE_FAN);
-    pGraphics.vertex(0, 0);
+    pGraphics.vertex(0, 0, 0);
     float step = (maxAngle - minAngle) / detail;
     for (float theta = minAngle; theta <= maxAngle; theta += step)
       pGraphics.vertex(radius * (float) Math.cos(theta), radius * (float) Math.sin(theta));
@@ -2860,7 +2865,6 @@
   }
 
   /**
-<<<<<<< HEAD
    * Same as {@code drawConstraint(frontBuffer(), frame)}.
    *
    * @see #drawConstraint(PGraphics, Frame)
@@ -2959,8 +2963,6 @@
   }
 
   /**
-=======
->>>>>>> 746a1ae5
    * Converts the {@code x, y} coordinates into a new {@link Point} and returns it.
    */
   public static Point toPoint(float x, float y) {
