/****************************************************************************************
 * frames
 * Copyright (c) 2018 National University of Colombia, https://visualcomputing.github.io/
 * @author Jean Pierre Charalambos, https://github.com/VisualComputing
 *
 * All rights reserved. A 2D or 3D scene graph library providing eye, input and timing
 * handling to a third party (real or non-real time) renderer. Released under the terms
 * of the GPL v3.0 which is available at http://www.gnu.org/licenses/gpl.html
 ****************************************************************************************/

package frames.processing;

import frames.core.Frame;
import frames.core.Graph;
import frames.core.Interpolator;
import frames.core.MatrixHandler;
import frames.core.constraint.BallAndSocket;
import frames.core.constraint.Hinge;
import frames.core.constraint.PlanarPolygon;
import frames.core.constraint.SphericalPolygon;
import frames.primitives.Matrix;
import frames.primitives.Point;
import frames.primitives.Quaternion;
import frames.primitives.Vector;
import frames.timing.SequentialTimer;
import frames.timing.TimingTask;
import processing.core.*;
import processing.data.JSONArray;
import processing.data.JSONObject;
import processing.opengl.PGL;
import processing.opengl.PGraphics3D;
import processing.opengl.PGraphicsOpenGL;
import processing.opengl.PShader;

import java.nio.FloatBuffer;
import java.util.Arrays;
import java.util.Iterator;
import java.util.List;

/**
 * A 2D or 3D interactive, on-screen or off-screen, Processing mouse-driven {@link Graph}.
 * <h1>Usage</h1>
 * Typical usage comprises two steps: scene instantiation and setting some shapes.
 * <h2>Scene instantiation</h2>
 * Instantiate your on-screen scene at the {@code PApplet.setup()}:
 * <pre>
 * {@code
 * Scene scene;
 * void setup() {
 *   scene = new Scene(this);
 * }
 * }
 * </pre>
 * The scene {@link #frontBuffer()} corresponds to the {@code PApplet} main canvas.
 * <p>
 * Off-screen scenes should be instantiated upon a {@code PGraphics} object:
 * <pre>
 * {@code
 * Scene scene;
 * PGraphics canvas;
 * void setup() {
 *   canvas = createGraphics(500, 500, P3D);
 *   scene = new Scene(this, canvas);
 * }
 * }
 * </pre>
 * In this case, the scene {@link #frontBuffer()} corresponds to the {@code canvas}.
 * <h2>Shapes</h2>
 * A {@link Shape} is a {@link Frame} specialization that can be set from a
 * retained-mode rendering Processing {@code PShape} or from an immediate-mode
 * rendering Processing procedure. Shapes can be picked precisely using their projection
 * onto the screen, see {@link Shape#setPrecision(Frame.Precision)}. Use
 * {@link #traverse()} to render all scene shapes or {@link Shape#draw()} to
 * render a specific one instead.
 * <h3>Retained-mode shapes</h3>
 * To set a retained-mode shape use {@code Shape shape = new Shape(Scene scene,
 * PShape shape)} or {@code Shape shape = new Shape(Scene scene)} and then call
 * {@link Shape#setGraphics(PGraphics)}.
 * <h3>Immediate-mode shapes</h3>
 * To set an immediate-mode shape use code such as the following:
 * <pre>
 * {@code
 * ...
 * Shape shape;
 * void setup() {
 *   ...
 *   shape = new Shape(scene) {
 *     public void set(PGraphics canvas) {
 *       //immediate-mode rendering procedure
 *     }
 *   };
 * }
 * }
 * </pre>
 * <h1>Drawing functionality</h1>
 * There are several static drawing functions that complements those already provided
 * by Processing, such as: {@link #drawCylinder(PGraphics, int, float, float)},
 * {@link #drawHollowCylinder(PGraphics, int, float, float, Vector, Vector)},
 * {@link #drawCone(PGraphics, int, float, float, float, float)},
 * {@link #drawCone(PGraphics, int, float, float, float, float, float)} and
 * {@link #drawTorusSolenoid(PGraphics, int, int, float, float)}.
 * <p>
 * Drawing functions that take a {@code PGraphics} parameter (including the above
 * static ones), such as {@link #beginScreenDrawing(PGraphics)},
 * {@link #endScreenDrawing(PGraphics)}, {@link #drawAxes(PGraphics, float)},
 * {@link #drawCross(PGraphics, float, float, float)} and {@link #drawGrid(PGraphics)}
 * among others, can be used to set a {@link Shape} (see {@link Shape#setGraphics(PGraphics)}).
 * <p>
 * Another scene's eye (different than this one) can be drawn with
 * {@link #drawEye(Graph)}. Typical usage include interactive minimaps and
 * visibility culling visualization and debugging.
 * <p>
 * An {@link Interpolator} path may be drawn with code like this:
 * <pre>
 * {@code
 * void draw() {
 *   scene.traverse();
 *   scene.drawPath(interpolator, 5);
 * }
 * }
 * </pre>
 * while {@link #traverse()} will draw the animated shape(s), {@link #drawPath(Interpolator, int)}
 * will draw the interpolated path too.
 * <h1>Human Interface Devices</h1>
 * The default <a href="https://en.wikipedia.org/wiki/Human_interface_device">Human Interface Device (hid)</a>
 * is the Processing mouse, see {@link #track()}, {@link #cast()}, {@link #spin()}, {@link #translate()}
 * {@link #scale(float)}, etc. To set up another {@code hid} refer to the {@link Graph} documentation.
 *
 * @see Graph
 * @see Frame
 * @see Interpolator
 */
public class Scene extends Graph implements PConstants {
  // Timing
  protected boolean _javaTiming;
  public static String prettyVersion = "0.2.0";
  public static String version = "4";

  // P R O C E S S I N G A P P L E T A N D O B J E C T S
  protected PApplet _parent;
  protected PGraphics _fb;

  // E X C E P T I O N H A N D L I N G
  protected int _beginOffScreenDrawingCalls;

  // offscreen
  protected Point _upperLeftCorner;
  protected boolean _offscreen;

  // _bb : picking buffer
  protected PGraphics _targetPGraphics;
  protected PGraphics _bb;
  protected boolean _bbEnabled;
  protected PShader _triangleShader, _lineShader, _pointShader;

  // CONSTRUCTORS

  /**
   * Constructor that defines an on-screen Processing scene. Same as
   * {@code this(pApplet, pApplet.g)}.
   *
   * @see #Scene(PApplet, PGraphics)
   * @see #Scene(PApplet, PGraphics, int, int)
   */
  public Scene(PApplet pApplet) {
    this(pApplet, pApplet.g);
  }

  /**
   * Same as {@code this(pApplet, pGraphics, 0, 0)}.
   *
   * @see #Scene(PApplet)
   * @see #Scene(PApplet, PGraphics, int, int)
   */
  public Scene(PApplet pApplet, PGraphics pGraphics) {
    this(pApplet, pGraphics, 0, 0);
  }

  /**
   * Main constructor defining a left-handed Processing compatible scene. Calls
   * {@link #setMatrixHandler(MatrixHandler)} using a customized
   * {@link MatrixHandler} depending on the {@link #frontBuffer()} type (see
   * {@link Java2DMatrixHandler} and {@link GLMatrixHandler}).
   * <p>
   * An off-screen Processing scene is defined if {@code pGraphics != pApplet.g}. In this
   * case the {@code x} and {@code y} parameters define the position of the upper-left corner
   * where the off-screen scene is expected to be displayed, see {@link #display()}. If
   * {@code pGraphics == pApplet.g}) (which defines an on-screen scene, see also
   * {@link #isOffscreen()}), the values of x and y are meaningless (both are set to 0 to be
   * taken as dummy values). Render into an off-screen graph requires the drawing code to be
   * enclose by {@link #beginDraw()} and {@link #endDraw()}. To display an off-screen scene
   * call {@link #display()}.
   *
   * @see Graph#Graph(int, int)
   * @see #Scene(PApplet)
   * @see #Scene(PApplet, PGraphics)
   */
  public Scene(PApplet pApplet, PGraphics pGraphics, int x, int y) {
    super(pGraphics instanceof PGraphics3D ? Type.PERSPECTIVE : Type.TWO_D, pGraphics.width, pGraphics.height);
    // 1. P5 objects
    _parent = pApplet;
    _fb = pGraphics;
    _offscreen = pGraphics != pApplet.g;
    _upperLeftCorner = _offscreen ? new Point(x, y) : new Point(0, 0);

    // 2. Matrix helper
    setMatrixHandler(matrixHandler(pGraphics));

    // 3. Frames & picking buffer
    if (enableBackBuffer()) {
      _triangleShader = pApplet().loadShader("PickingBuffer.frag");
      _lineShader = pApplet().loadShader("PickingBuffer.frag");
      _pointShader = pApplet().loadShader("PickingBuffer.frag");
    }

    // 4. Register P5 methods
    if (!isOffscreen()) {
      pApplet().registerMethod("pre", this);
      pApplet().registerMethod("draw", this);
    }
    // TODO buggy
    pApplet().registerMethod("dispose", this);

    // 5. Handed
    setLeftHanded();
  }

  /**
   * Enable the {@link #backBuffer()} if the Processing renderer supports it. In success returns
   * {@code true} and {@code false} otherwise.
   *
   * @see #disableBackBuffer()
   */
  public boolean enableBackBuffer() {
    _bb = (frontBuffer() instanceof processing.opengl.PGraphicsOpenGL) ?
        pApplet().createGraphics(frontBuffer().width, frontBuffer().height, frontBuffer() instanceof PGraphics3D ? P3D : P2D) :
        null;
    return _bb != null;
  }

  /**
   * Disables the {@link #backBuffer()}. Next call to {@link #backBuffer()} should return {@code null}.
   *
   * @see #enableBackBuffer()
   */
  public void disableBackBuffer() {
    _bb = null;
  }

  /**
   * Returns the upper left corner of the scene window. It's always (0,0) for on-screen
   * scenes, but off-screen scenes may define it elsewhere on a canvas.
   */
  public Point originCorner() {
    return _upperLeftCorner;
  }

  // P5 STUFF

  /**
   * Returns the PApplet instance this scene is related to.
   */
  public PApplet pApplet() {
    return _parent;
  }

  /**
   * Returns the PGraphics instance this scene is related to. It may be the PApplet's,
   * if the scene is on-screen or an user-defined one if the scene {@link #isOffscreen()}.
   */
  public PGraphics frontBuffer() {
    return _fb;
  }

  // PICKING BUFFER

  /**
   * Returns the back buffer, used for
   * <a href="http://schabby.de/picking-opengl-ray-tracing/">'ray-picking'</a>.
   */
  public PGraphics backBuffer() {
    return _bb;
  }

  /**
   * Internal use. Traverse the scene {@link #frames()}) into the
   * {@link #backBuffer()} to perform picking on the scene {@link #frames()}.
   * <p>
   * Called by {@link #draw()} (on-screen scenes) and {@link #endDraw()} (off-screen
   * scenes).
   */
  protected void _renderBackBuffer() {
    if (_bb == null || !_bbEnabled)
      return;
    backBuffer().beginDraw();
    backBuffer().pushStyle();
    backBuffer().background(0);
    traverse(backBuffer());
    backBuffer().popStyle();
    backBuffer().endDraw();
    // if (frames().size() > 0)
    backBuffer().loadPixels();
  }

  // OPENGL

  /**
   * Same as {@code return setCenterFromPixel(new Point(x, y))}.
   *
   * @see #setCenterFromPixel(Point)
   */
  public boolean setCenterFromPixel(float x, float y) {
    return setCenterFromPixel(new Point(x, y));
  }

  /**
   * The {@link #center()} is set to the point located under {@code pixel} on screen.
   * <p>
   * 2D windows always returns true.
   * <p>
   * 3D Cameras returns {@code true} if a point was found under {@code pixel} and
   * {@code false} if none was found (in this case no {@link #center()} is set).
   */
  public boolean setCenterFromPixel(Point pixel) {
    Vector pup = pointUnderPixel(pixel);
    if (pup != null) {
      setCenter(pup);
      return true;
    }
    return false;
  }

  /**
   * Returns the depth (z-value) of the object under the {@code pixel}. Used by
   * {@link #pointUnderPixel(Point)}.
   * <p>
   * The z-value ranges in [0..1] (near and far plane respectively). In 3D note that this
   * value is not a linear interpolation between {@link #zNear()} and {@link #zFar()}:
   * {@code z = zFar() / (zFar() - zNear()) * (1.0f - zNear() / z')} where {@code z'} is
   * the distance from the point you project to the eye, along the {@link #viewDirection()}.
   *
   * @see #pointUnderPixel(Point)
   */
  public float pixelDepth(Point pixel) {
    PGraphicsOpenGL pggl;
    if (frontBuffer() instanceof PGraphicsOpenGL)
      pggl = (PGraphicsOpenGL) frontBuffer();
    else
      throw new RuntimeException("frontBuffer() is not instance of PGraphicsOpenGL");
    float[] depth = new float[1];
    PGL pgl = pggl.beginPGL();
    pgl.readPixels(pixel.x(), (height() - pixel.y()), 1, 1, PGL.DEPTH_COMPONENT, PGL.FLOAT,
        FloatBuffer.wrap(depth));
    pggl.endPGL();
    return depth[0];
  }

  /**
   * Returns the world coordinates of the 3D point located at {@code pixel} (x,y) on
   * screen. May be null if no object is under pixel.
   */
  public Vector pointUnderPixel(Point pixel) {
    float depth = pixelDepth(pixel);
    Vector point = location(new Vector(pixel.x(), pixel.y(), depth));
    return (depth < 1.0f) ? point : null;
  }

  /**
   * Same as {@code return pointUnderPixel(new Point(x, y))}.
   *
   * @see #pointUnderPixel(Point)
   */
  public Vector pointUnderPixel(float x, float y) {
    return pointUnderPixel(new Point(x, y));
  }

  /**
   * Same as {@code return pixelDepth(new Point(x, y))}.
   *
   * @see #pixelDepth(Point)
   */
  public float pixelDepth(float x, float y) {
    return pixelDepth(new Point(x, y));
  }

  /**
   * Disables z-buffer.
   */
  public void disableDepthTest() {
    disableDepthTest(frontBuffer());
  }

  /**
   * Disables depth test on the PGraphics instance.
   *
   * @see #enableDepthTest(PGraphics)
   */
  public void disableDepthTest(PGraphics pGraphics) {
    pGraphics.hint(PApplet.DISABLE_DEPTH_TEST);
  }

  /**
   * Enables z-buffer.
   */
  public void enableDepthTest() {
    enableDepthTest(frontBuffer());
  }

  /**
   * Enables depth test on the PGraphics instance.
   *
   * @see #disableDepthTest(PGraphics)
   */
  public void enableDepthTest(PGraphics pGraphics) {
    pGraphics.hint(PApplet.ENABLE_DEPTH_TEST);
  }

  // TIMING

  @Override
  public void registerTask(TimingTask task) {
    if (areTimersSequential())
      timingHandler().registerTask(task);
    else
      timingHandler().registerTask(task, new ParallelTimer(task));
  }

  /**
   * Sets all {@link #timingHandler()} timers as (single-threaded) {@link SequentialTimer}(s).
   *
   * @see #setParallelTimers()
   * @see #shiftTimers()
   * @see #areTimersSequential()
   */
  public void setSequentialTimers() {
    if (areTimersSequential())
      return;

    _javaTiming = false;
    timingHandler().restoreTimers();
  }

  /**
   * Sets all {@link #timingHandler()} timers as (multi-threaded) java.util.Timer(s).
   *
   * @see #setSequentialTimers()
   * @see #shiftTimers()
   * @see #areTimersSequential()
   */
  public void setParallelTimers() {
    if (!areTimersSequential())
      return;

    boolean isActive;

    for (TimingTask task : timingHandler().timerPool()) {
      long period = 0;
      boolean rOnce = false;
      isActive = task.isActive();
      if (isActive) {
        period = task.period();
        rOnce = task.timer().isSingleShot();
      }
      task.stop();
      task.setTimer(new ParallelTimer(task));
      if (isActive) {
        if (rOnce)
          task.runOnce(period);
        else
          task.run(period);
      }
    }

    _javaTiming = true;
    PApplet.println("java util timers set");
  }

  /**
   * Returns true, if timing is handling sequentially (i.e., all {@link #timingHandler()}
   * timers are (single-threaded) {@link SequentialTimer}(s)).
   *
   * @see #setSequentialTimers()
   * @see #setParallelTimers()
   * @see #shiftTimers()
   */
  public boolean areTimersSequential() {
    return !_javaTiming;
  }

  /**
   * If {@link #areTimersSequential()} calls {@link #setParallelTimers()}, otherwise call
   * {@link #setSequentialTimers()}.
   */
  public void shiftTimers() {
    if (areTimersSequential())
      setParallelTimers();
    else
      setSequentialTimers();
  }

  // 3. Drawing methods

  /**
   * Convenience function that simply calls:
   * {@code return setAnchorFromPixel(new Point(x, y))}.
   *
   * @see #setAnchorFromPixel(Point)
   */
  public boolean setAnchorFromPixel(float x, float y) {
    return setAnchorFromPixel(new Point(x, y));
  }

  /**
   * The {@link #anchor()} is set to the point located under {@code pixel} on screen.
   * <p>
   * Returns {@code true} if a point was found under {@code pixel} and
   * {@code false} if none was found (in this case no {@link #anchor()} is set).
   */
  public boolean setAnchorFromPixel(Point pixel) {
    Vector pup = pointUnderPixel(pixel);
    if (pup != null) {
      setAnchor(pup);
      // new animation
      //TODO restore
      //anchorFlag = true;
      //timerFx.runOnce(1000);
      return true;
    }
    return false;
  }

  /**
   * Internal use.
   */
  //TODO restore
  //protected abstract void drawPointUnderPixelHint();

  /**
   * Paint method which is called just before your {@code PApplet.draw()} method. Simply
   * calls {@link #preDraw()}. This method is registered at the PApplet and hence you
   * don't need to call it. Only meaningful if the graph is on-screen (it the graph
   * {@link #isOffscreen()} it even doesn't get registered at the PApplet.
   * <p>
   * If {@link #frontBuffer()} is resized then (re)sets the graph {@link #width()} and
   * {@link #height()}, and calls {@link #setWidth(int)} and {@link #setHeight(int)}.
   *
   * @see #draw()
   * @see #preDraw()
   * @see #beginDraw()
   * @see #endDraw()
   * @see #isOffscreen()
   */
  public void pre() {
    if ((width() != frontBuffer().width) || (height() != frontBuffer().height)) {
      setWidth(frontBuffer().width);
      setHeight(frontBuffer().height);
    }
    preDraw();
    pushModelView();
  }

  /**
   * Paint method which is called just after your {@code PApplet.draw()} method. Simply
   * render the back buffer (useful for picking). This method is registered at the PApplet
   * and hence you don't need to call it. Only meaningful if the graph is on-screen (it
   * the graph {@link #isOffscreen()} it even doesn't get registered at the PApplet.
   * <p>
   * If {@link #isOffscreen()} does nothing.
   *
   * @see #pre()
   * @see #preDraw()
   * @see #beginDraw()
   * @see #endDraw()
   * @see #isOffscreen()
   */
  public void draw() {
    popModelView();
    _renderBackBuffer();
  }

  // Off-screen

  /**
   * Returns {@code true} if this scene is off-screen and {@code false} otherwise.
   */
  public boolean isOffscreen() {
    return _offscreen;
  }

  /**
   * Only if the scene {@link #isOffscreen()}. Calls {@code frontBuffer().beginDraw()}
   * (hence there's no need to explicitly call it) and then {@link #preDraw()} .
   * <p>
   * If {@link #frontBuffer()} is resized then (re)sets the graph {@link #width()} and
   * {@link #height()}, and calls {@link #setWidth(int)} and {@link #setHeight(int)}.
   *
   * @see #draw()
   * @see #preDraw()
   * @see #pre()
   * @see #endDraw()
   * @see #isOffscreen()
   * @see #frontBuffer()
   */
  public void beginDraw() {
    if (!isOffscreen())
      throw new RuntimeException(
          "begin(/end)Draw() should be used only within offscreen scenes. Check your implementation!");
    if (_beginOffScreenDrawingCalls != 0)
      throw new RuntimeException("There should be exactly one beginDraw() call followed by a "
          + "endDraw() and they cannot be nested. Check your implementation!");
    _beginOffScreenDrawingCalls++;
    if ((_width != frontBuffer().width) || (_height != frontBuffer().height)) {
      _width = frontBuffer().width;
      _height = frontBuffer().height;
      setWidth(_width);
      setHeight(_height);
    }
    // open off-screen pgraphics for drawing:
    frontBuffer().beginDraw();
    preDraw();
    pushModelView();
  }

  /**
   * Only if the scene {@link #isOffscreen()}. Calls:
   *
   * <ol>
   * <li>{@code frontBuffer().endDraw()} and hence there's no need to explicitly call it</li>
   * <li>{@code _renderBackBuffer()}: Render the back buffer (useful for picking)</li>
   * </ol>
   *
   * @see #draw()
   * @see #preDraw()
   * @see #beginDraw()
   * @see #pre()
   * @see #isOffscreen()
   * @see #frontBuffer()
   */
  public void endDraw() {
    if (!isOffscreen())
      throw new RuntimeException(
          "(begin/)endDraw() should be used only within offscreen scenes. Check your implementation!");
    _beginOffScreenDrawingCalls--;
    if (_beginOffScreenDrawingCalls != 0)
      throw new RuntimeException("There should be exactly one beginDraw() call followed by a "
          + "endDraw() and they cannot be nested. Check your implementation!");
    popModelView();
    frontBuffer().endDraw();
    _renderBackBuffer();
  }

  /**
   * Same as {@code display(frontBuffer())}. Only meaningful if the graph {@link #isOffscreen()}.
   *
   * @see #display(PGraphics)
   * @see #frontBuffer()
   */
  public void display() {
    display(frontBuffer());
  }

  /**
   * Same as {@code pApplet().image(pgraphics, originCorner().x(), originCorner().y())}.
   * Only meaningful if the graph {@link #isOffscreen()}.
   */
  public void display(PGraphics pgraphics) {
    if (isOffscreen())
      pApplet().image(pgraphics, originCorner().x(), originCorner().y());
  }

  /**
   * Same as {@link #saveConfig()}.
   * <p>
   * Should be called automatically by P5, but it is currently broken. See:
   * https://github.com/processing/processing/issues/4445
   *
   * @see #saveConfig()
   * @see #saveConfig(String)
   * @see #loadConfig()
   * @see #loadConfig(String)
   */
  public void dispose() {
    System.out.println("Debug: saveConfig() (i.e., dispose()) called!");
    if (!this.isOffscreen())
      saveConfig();
  }

  /**
   * Same as {@code saveConfig("data/config.json")}.
   * <p>
   * Note that off-screen scenes require {@link #saveConfig(String)} instead.
   *
   * @see #saveConfig(String)
   * @see #loadConfig()
   * @see #loadConfig(String)
   */
  public void saveConfig() {
    if (this.isOffscreen())
      System.out.println("Warning: no config saved! Off-screen graph config requires saveConfig(String fileName) to be called");
    else
      saveConfig("data/config.json");
  }

  /**
   * Saves the {@link #eye()}, the {@link #radius()} and the {@link #type()} into {@code fileName}.
   *
   * @see #saveConfig()
   * @see #loadConfig()
   * @see #loadConfig(String)
   */
  public void saveConfig(String fileName) {
    JSONObject json = new JSONObject();
    json.setFloat("radius", radius());
    json.setString("type", type().name());
    json.setJSONObject("eye", _toJSONObject(eye()));

    //TODO restore
    /*
    // keyFrames
    JSONArray jsonPaths = new JSONArray();
    int i = 0;
    for (int _id : eye().keyFrameInterpolatorMap().keySet()) {
      JSONObject jsonPath = new JSONObject();
      jsonPath.setInt("_key", _id);
      jsonPath.setJSONArray("keyFrames", _toJSONArray(_id));
      jsonPaths.setJSONObject(i++, jsonPath);
    }
    json.setJSONArray("paths", jsonPaths);
    //*/
    pApplet().saveJSONObject(json, fileName);
  }

  /**
   * Same as {@code loadConfig("data/config.json")}.
   * <p>
   * Note that off-screen scenes require {@link #loadConfig(String)} instead.
   *
   * @see #loadConfig(String)
   * @see #saveConfig()
   * @see #saveConfig(String)
   */
  public void loadConfig() {
    if (this.isOffscreen())
      System.out.println("Warning: no config loaded! Off-screen graph config requires loadConfig(String fileName) to be called");
    else
      loadConfig("config.json");
  }

  /**
   * Loads the {@link #eye()}, the {@link #radius()} and the {@link #type()} from {@code fileName}.
   *
   * @see #saveConfig()
   * @see #saveConfig(String)
   * @see #loadConfig()
   */
  public void loadConfig(String fileName) {
    JSONObject json = null;
    try {
      json = pApplet().loadJSONObject(fileName);
    } catch (Exception e) {
      System.out.println("No such " + fileName + " found!");
    }
    if (json != null) {
      setRadius(json.getFloat("radius"));
      String type = json.getString("type");
      setType(type.equals("PERSPECTIVE") ? Type.PERSPECTIVE :
          type.equals("ORTHOGRAPHIC") ? Type.ORTHOGRAPHIC : type.equals("TWO_D") ? Type.TWO_D : Type.CUSTOM);
      eye().set(_toFrame(json.getJSONObject("eye")));

      /*
      JSONObject jsonEye = json.getJSONObject("eye");
      eye().set(_toFrame(jsonEye));
      JSONArray paths = jsonEye.getJSONArray("paths");
      for (int i = 0; i < paths.size(); i++) {
        JSONObject path = paths.getJSONObject(i);
        int _id = path.getInt("_key");
        eye().clear(_id);
        JSONArray keyFrames = path.getJSONArray("keyFrames");
        _toInterpolator(keyFrames);
      }
      //*/
    }
  }

  /**
   * Used internally by {@link #loadConfig(String)}. Converts the P5 JSONArray into an interpolator.
   */
  protected Interpolator _toInterpolator(JSONArray jsonInterpolator) {
    Interpolator interpolator = new Interpolator(this);
    for (int j = 0; j < jsonInterpolator.size(); j++) {
      Frame keyFrame = new Frame(this);
      pruneBranch(keyFrame);
      keyFrame.set(_toFrame(jsonInterpolator.getJSONObject(j)));
      keyFrame.setPrecision(Frame.Precision.FIXED);
      keyFrame.setPrecisionThreshold(20);
      interpolator.addKeyFrame(keyFrame, jsonInterpolator.getJSONObject(j).getFloat("time"));
      /*
      if (pathsVisualHint())
        inputHandler().addNode(keyFrame);
      if (!eye().keyFrameInterpolatorMap().containsKey(_id))
        eye().setKeyFrameInterpolator(_id, new Interpolator(this, eyeFrame()));
      eye().keyFrameInterpolator(_id).addKeyFrame(keyFrame, keyFrames.getJSONObject(j).getFloat("time"));
      //*/
    }
    return interpolator;
  }

  /**
   * Used internally by {@link #saveConfig(String)}. Converts the {@code interpolator}
   * to a P5 JSONArray.
   */
  protected JSONArray _toJSONArray(Interpolator interpolator) {
    JSONArray jsonKeyFrames = new JSONArray();
    for (int i = 0; i < interpolator.size(); i++) {
      JSONObject jsonKeyFrame = _toJSONObject(interpolator.keyFrame(i));
      jsonKeyFrame.setFloat("time", interpolator.time(i));
      jsonKeyFrames.setJSONObject(i, jsonKeyFrame);
    }
    return jsonKeyFrames;
  }

  /**
   * Used internally by {@link #loadConfig(String)}. Converts the P5 JSONObject into a frame.
   */
  protected Frame _toFrame(JSONObject jsonFrame) {
    Frame frame = new Frame();
    float x, y, z, w;
    x = jsonFrame.getJSONArray("position").getFloat(0);
    y = jsonFrame.getJSONArray("position").getFloat(1);
    z = jsonFrame.getJSONArray("position").getFloat(2);
    frame.setPosition(new Vector(x, y, z));
    x = jsonFrame.getJSONArray("orientation").getFloat(0);
    y = jsonFrame.getJSONArray("orientation").getFloat(1);
    z = jsonFrame.getJSONArray("orientation").getFloat(2);
    w = jsonFrame.getJSONArray("orientation").getFloat(3);
    frame.setOrientation(new Quaternion(x, y, z, w));
    frame.setMagnitude(jsonFrame.getFloat("magnitude"));
    return frame;
  }

  /**
   * Used internally by {@link #saveConfig(String)}. Converts {@code frame} into a P5
   * JSONObject.
   */
  protected JSONObject _toJSONObject(Frame frame) {
    JSONObject jsonFrame = new JSONObject();
    jsonFrame.setFloat("magnitude", frame.magnitude());
    jsonFrame.setJSONArray("position", _toJSONArray(frame.position()));
    jsonFrame.setJSONArray("orientation", _toJSONArray(frame.orientation()));
    return jsonFrame;
  }

  /**
   * Used internally by {@link #saveConfig(String)}. Converts {@code vector} into a P5
   * JSONArray.
   */
  protected JSONArray _toJSONArray(Vector vector) {
    JSONArray jsonVec = new JSONArray();
    jsonVec.setFloat(0, vector.x());
    jsonVec.setFloat(1, vector.y());
    jsonVec.setFloat(2, vector.z());
    return jsonVec;
  }

  /**
   * Used internally by {@link #saveConfig(String)}. Converts {@code rot} into a P5
   * JSONArray.
   */
  protected JSONArray _toJSONArray(Quaternion quaternion) {
    JSONArray jsonRot = new JSONArray();
    jsonRot.setFloat(0, quaternion.x());
    jsonRot.setFloat(1, quaternion.y());
    jsonRot.setFloat(2, quaternion.z());
    jsonRot.setFloat(3, quaternion.w());
    return jsonRot;
  }

  @Override
  protected void _track(Frame frame) {
    if (frame.precision() == Frame.Precision.EXACT && _bb != null) {
      if (!_tuples.isEmpty()) {
        Iterator<Tuple> it = _tuples.iterator();
        while (it.hasNext()) {
          Tuple tuple = it.next();
          resetTrackedFrame(tuple._hid);
          if (!isTracking(tuple._hid))
            if (_tracks(tuple._pixel.x(), tuple._pixel.y(), frame)) {
              setTrackedFrame(tuple._hid, frame);
              it.remove();
            }
        }
      }
    } else
      super._track(frame);
  }

  /**
   * Same as {@code return super.track(mouse(), frameArray)}.
   *
   * @see Graph#track(Point, Frame[])
   */
  public Frame track(Frame[] frameArray) {
    return track(mouse(), frameArray);
  }

  /**
   * Same as {@code return super.track(mouse(), frameList)}.
   *
   * @see Graph#track(Point, List<Frame>)
   */
  public Frame track(List<Frame> frameList) {
    return track(mouse(), frameList);
  }

  /**
   * Same as {@code return track(mouse(), frame)}.
   *
   * @see #mouse()
   * @see #tracks(Point, Frame)
   * @see #tracks(float, float, Frame)
   */
  public boolean tracks(Frame frame) {
    return tracks(mouse(), frame);
  }

  @Override
  public boolean tracks(float x, float y, Frame frame) {
    if (frame.precision() == Frame.Precision.EXACT && _bb != null)
      return _tracks(x, y, frame);
    else
      return _tracks(x, y, screenLocation(frame.position()), frame);
  }

  /**
   * A shape may be picked using
   * <a href="http://schabby.de/picking-opengl-ray-tracing/">'ray-picking'</a> with a
   * color buffer (see {@link frames.processing.Scene#backBuffer()}). This method
   * compares the color of the {@link frames.processing.Scene#backBuffer()} at
   * {@code (x,y)} with the shape id. Returns true if both colors are the same, and false
   * otherwise.
   * <p>
   * This method is only meaningful when this shape is not an eye.
   *
   * @see Frame#setPrecision(Frame.Precision)
   */
  protected boolean _tracks(float x, float y, Frame frame) {
    if (frame == null || isEye(frame))
      return false;
    if (!frame.isTrackingEnabled())
      return false;
    int index = (int) y * width() + (int) x;
    if (backBuffer().pixels != null)
      if ((0 <= index) && (index < backBuffer().pixels.length))
        return backBuffer().pixels[index] == frame.id();
    return false;
  }

  /**
   * Same as {@link super#traverse()}, but if there are any {@link Shape}s in the scene frame hierarchy
   * they also get drawn. Call it only within Processing draw() method.
   */
  @Override
  public void traverse() {
    _targetPGraphics = frontBuffer();
    super.traverse();
  }

  /**
   * Visit all {@link #frames()} into the given {@code pGraphics}. No
   * {@code pGraphics.beginDraw()/endDraw()} calls take place. This method allows shader
   * chaining. Call it only within Processing draw() method.
   * <p>
   * Note that {@code traverse(backBuffer())} (which enables 'picking' of the frames
   * using a <a href="http://schabby.de/picking-opengl-ray-tracing/">'ray-picking'</a>
   * technique is called by {@link #draw()}.
   *
   * <b>Attention:</b> this method should be called after {@link #_bind(PGraphics)}
   * (i.e., manual eye update) and before any other transformation of the modelview takes
   * place.
   *
   * @param pGraphics
   * @see #frames()
   * @see #traverse()
   */
  public void traverse(PGraphics pGraphics) {
    _targetPGraphics = pGraphics;
    if (pGraphics != frontBuffer())
      _bind(pGraphics);
    super.traverse();
  }

  @Override
  protected void _visit(Frame frame) {
    _targetPGraphics.pushMatrix();
    applyTransformation(_targetPGraphics, frame);
    _track(frame);
    frame.visit();
    if (!frame.isCulled())
      for (Frame child : frame.children())
        _visit(child);
    _targetPGraphics.popMatrix();
  }


  /**
   * Returns a new matrix helper for the given {@code pGraphics}. Rarely needed.
   * <p>
   * Note that the current graph matrix helper may be retrieved by {@link #matrixHandler()}.
   *
   * @see #matrixHandler()
   * @see #setMatrixHandler(MatrixHandler)
   * @see #applyWorldTransformation(PGraphics, Frame)
   */
  public MatrixHandler matrixHandler(PGraphics pGraphics) {
    return (pGraphics instanceof processing.opengl.PGraphicsOpenGL) ?
        new GLMatrixHandler(this, (PGraphicsOpenGL) pGraphics) :
        new Java2DMatrixHandler(this, pGraphics);
  }

  /**
   * Sets the {@code pGraphics} matrices by calling
   * {@link MatrixHandler#bindProjection(Matrix)} and
   * {@link MatrixHandler#bindModelView(Matrix)} (only makes sense
   * when {@link #frontBuffer()} is different than {@code pGraphics}).
   * <p>
   * This method doesn't perform any computation, but simple retrieve the current matrices
   * whose actual computation has been updated in {@link #preDraw()}.
   */
  protected void _bind(PGraphics pGraphics) {
    if (this.frontBuffer() == pGraphics)
      return;
    MatrixHandler matrixHandler = matrixHandler(pGraphics);
    matrixHandler.bindProjection(projection());
    //matrixHandler.bindView(matrixHandler().cacheView());
    matrixHandler.bindModelView(matrixHandler().cacheView());
  }

  /**
   * Apply the local transformation defined by the given {@code frame} on the given
   * {@code pGraphics}. This method doesn't call {@link #_bind(PGraphics)} which
   * should be called manually (only makes sense when {@link #frontBuffer()} is different than
   * {@code pGraphics}). Needed by {@link #applyWorldTransformation(PGraphics, Frame)}.
   *
   * @see #applyWorldTransformation(PGraphics, Frame)
   * @see #_bind(PGraphics)
   */
  public static void applyTransformation(PGraphics pGraphics, Frame frame) {
    if (pGraphics instanceof PGraphics3D) {
      pGraphics.translate(frame.translation()._vector[0], frame.translation()._vector[1], frame.translation()._vector[2]);
      pGraphics.rotate(frame.rotation().angle(), frame.rotation().axis()._vector[0],
          frame.rotation().axis()._vector[1], frame.rotation().axis()._vector[2]);
      pGraphics.scale(frame.scaling(), frame.scaling(), frame.scaling());
    } else {
      pGraphics.translate(frame.translation().x(), frame.translation().y());
      pGraphics.rotate(frame.rotation().angle2D());
      pGraphics.scale(frame.scaling(), frame.scaling());
    }
  }

  /**
   * Apply the global transformation defined by the given {@code frame} on the given
   * {@code pGraphics}. This method doesn't call {@link #_bind(PGraphics)} which
   * should be called manually (only makes sense when {@link #frontBuffer()} is different than
   * {@code pGraphics}).
   *
   * @see #applyTransformation(PGraphics, Frame)
   * @see #_bind(PGraphics)
   */
  public static void applyWorldTransformation(PGraphics pGraphics, Frame frame) {
    Frame reference = frame.reference();
    if (reference != null) {
      applyWorldTransformation(pGraphics, reference);
      applyTransformation(pGraphics, frame);
    } else {
      applyTransformation(pGraphics, frame);
    }
  }

  // SCREENDRAWING

  /**
   * Need to override it because of this issue: https://github.com/remixlab/proscene/issues/1
   */
  @Override
  public void beginScreenDrawing() {
    beginScreenDrawing(frontBuffer());
  }

  /**
   * Begins screen drawing on pGraphics using the {@link #eye()} parameters. Don't forget
   * to call {@link #endScreenDrawing(PGraphics)} after screen drawing ends.
   *
   * @see #endScreenDrawing(PGraphics)
   * @see #beginScreenDrawing()
   */
  public void beginScreenDrawing(PGraphics pGraphics) {
    if (_startCoordCalls != 0)
      throw new RuntimeException("There should be exactly one beginScreenDrawing() call followed by a "
          + "endScreenDrawing() and they cannot be nested. Check your implementation!");
    _startCoordCalls++;
    pGraphics.hint(PApplet.DISABLE_OPTIMIZED_STROKE);// -> new line not present in Graph.bS
    disableDepthTest(pGraphics);
    // if-else same as:
    // matrixHandler(p).beginScreenDrawing();
    // but perhaps a bit more efficient
    if (pGraphics == frontBuffer())
      matrixHandler().beginScreenDrawing();
    else
      matrixHandler(pGraphics).beginScreenDrawing();
  }

  /**
   * Need to override it because of this issue: https://github.com/remixlab/proscene/issues/1
   */
  @Override
  public void endScreenDrawing() {
    endScreenDrawing(frontBuffer());
  }

  /**
   * Ends screen drawing on the pGraphics instance using {@link #eye()}
   * parameters. The screen drawing should happen between
   * {@link #beginScreenDrawing(PGraphics)} and this method.
   *
   * @see #beginScreenDrawing(PGraphics)
   * @see #endScreenDrawing()
   */
  public void endScreenDrawing(PGraphics pGraphics) {
    _startCoordCalls--;
    if (_startCoordCalls != 0)
      throw new RuntimeException("There should be exactly one beginScreenDrawing() call followed by a "
          + "endScreenDrawing() and they cannot be nested. Check your implementation!");
    // if-else same as:
    // matrixHandler(p).endScreenDrawing();
    // but perhaps a bit more efficient
    if (pGraphics == frontBuffer())
      matrixHandler().endScreenDrawing();
    else
      matrixHandler(pGraphics).endScreenDrawing();
    enableDepthTest(pGraphics);
    pGraphics.hint(PApplet.ENABLE_OPTIMIZED_STROKE);// -> new line not present in Graph.eS
  }

  // drawing

  /**
   * Same as {@code vertex(frontBuffer(), v)}.
   *
   * @see #vertex(PGraphics, float[])
   */
  public void vertex(float[] v) {
    vertex(frontBuffer(), v);
  }

  /**
   * Wrapper for PGraphics.vertex(v)
   */
  public static void vertex(PGraphics pGraphics, float[] v) {
    pGraphics.vertex(v);
  }

  /**
   * Same as {@code if (this.is2D()) vertex(frontBuffer(), x, y); else vertex(frontBuffer(), x, y, z)}.
   *
   * @see #vertex(PGraphics, float, float, float)
   */
  public void vertex(float x, float y, float z) {
    if (is2D())
      vertex(frontBuffer(), x, y);
    else
      vertex(frontBuffer(), x, y, z);
  }

  /**
   * Wrapper for PGraphics.vertex(x,y,z)
   */
  public static void vertex(PGraphics pGraphics, float x, float y, float z) {
    if (pGraphics instanceof PGraphics3D)
      pGraphics.vertex(x, y, z);
    else
      pGraphics.vertex(x, y);
  }

  /**
   * Same as {@code if (this.is2D()) vertex(frontBuffer(), x, y, u, v); else
   * vertex(frontBuffer(), x, y, z, u, v);}.
   *
   * @see #vertex(PGraphics, float, float, float, float)
   * @see #vertex(PGraphics, float, float, float, float, float)
   */
  public void vertex(float x, float y, float z, float u, float v) {
    if (is2D())
      vertex(frontBuffer(), x, y, u, v);
    else
      vertex(frontBuffer(), x, y, z, u, v);
  }

  /**
   * Wrapper for PGraphics.vertex(x,y,z,u,v)
   */
  public static void vertex(PGraphics pGraphics, float x, float y, float z, float u, float v) {
    if (pGraphics instanceof PGraphics3D)
      pGraphics.vertex(x, y, z, u, v);
    else
      pGraphics.vertex(x, y, u, v);
  }

  /**
   * Same as {@code vertex(frontBuffer(), x, y)}.
   *
   * @see #vertex(PGraphics, float, float)
   */
  public void vertex(float x, float y) {
    vertex(frontBuffer(), x, y);
  }

  /**
   * Wrapper for PGraphics.vertex(x,y)
   */
  public static void vertex(PGraphics pGraphics, float x, float y) {
    pGraphics.vertex(x, y);
  }

  /**
   * Same as {@code vertex(frontBuffer(), x, y, u, v)}.
   *
   * @see #vertex(PGraphics, float, float, float, float)
   */
  public void vertex(float x, float y, float u, float v) {
    vertex(frontBuffer(), x, y, u, v);
  }

  /**
   * Wrapper for PGraphics.vertex(x,y,u,v)
   */
  public static void vertex(PGraphics pGraphics, float x, float y, float u, float v) {
    pGraphics.vertex(x, y, u, v);
  }

  /**
   * Same as {@code if (this.is2D()) line(frontBuffer(), x1, y1, x2, y2);
   * else line(frontBuffer(), x1, y1, z1, x2, y2, z2);}.
   *
   * @see #line(PGraphics, float, float, float, float, float, float)
   */
  public void line(float x1, float y1, float z1, float x2, float y2, float z2) {
    if (is2D())
      line(frontBuffer(), x1, y1, x2, y2);
    else
      line(frontBuffer(), x1, y1, z1, x2, y2, z2);
  }

  /**
   * Wrapper for PGraphics.line(x1, y1, z1, x2, y2, z2).
   */
  public static void line(PGraphics pGraphics, float x1, float y1, float z1, float x2, float y2, float z2) {
    if (pGraphics instanceof PGraphics3D)
      pGraphics.line(x1, y1, z1, x2, y2, z2);
    else
      pGraphics.line(x1, y1, x2, y2);
  }

  /**
   * Same as {@code frontBuffer().line(x1, y1, x2, y2)}.
   *
   * @see #line(PGraphics, float, float, float, float)
   */
  public void line(float x1, float y1, float x2, float y2) {
    line(frontBuffer(), x1, y1, x2, y2);
  }

  /**
   * Wrapper for PGraphics.line(x1, y1, x2, y2).
   */
  public static void line(PGraphics pGraphics, float x1, float y1, float x2, float y2) {
    pGraphics.line(x1, y1, x2, y2);
  }

  /**
   * Converts a {@link Vector} to a PVector.
   */
  public static PVector toPVector(Vector vector) {
    return new PVector(vector.x(), vector.y(), vector.z());
  }

  /**
   * Converts a PVector to a {@link Vector}.
   */
  public static Vector toVector(PVector pVector) {
    return new Vector(pVector.x, pVector.y, pVector.z);
  }

  /**
   * Converts a {@link Matrix} to a PMatrix3D.
   */
  public static PMatrix3D toPMatrix(Matrix matrix) {
    float[] a = matrix.get(new float[16], false);
    return new PMatrix3D(a[0], a[1], a[2], a[3], a[4], a[5], a[6], a[7], a[8], a[9], a[10], a[11], a[12], a[13], a[14],
        a[15]);
  }

  /**
   * Converts a PMatrix3D to a {@link Matrix}.
   */
  public static Matrix toMatrix(PMatrix3D pMatrix3D) {
    return new Matrix(pMatrix3D.get(new float[16]), false);
  }

  /**
   * Converts a PMatrix2D to a {@link Matrix}.
   */
  public static Matrix toMatrix(PMatrix2D pMatrix2D) {
    return toMatrix(new PMatrix3D(pMatrix2D));
  }

  /**
   * Converts a {@link Matrix} to a PMatrix2D.
   */
  public static PMatrix2D toPMatrix2D(Matrix matrix) {
    float[] a = matrix.get(new float[16], false);
    return new PMatrix2D(a[0], a[1], a[3], a[4], a[5], a[7]);
  }

  // DRAWING

  /**
   * Convenience function that simply calls {@code drawPath(kfi, 1, 6, radius())}.
   *
   * @see #drawPath(Interpolator, int, int, float)
   */
  public void drawPath(Interpolator interpolator) {
    drawPath(interpolator, 1, 6, radius());
  }

  /**
   * Convenience function that simply calls {@code drawPath(kfi, mask, 6, radius())}
   *
   * @see #drawPath(Interpolator, int, int, float)
   */
  public void drawPath(Interpolator interpolator, int mask) {
    drawPath(interpolator, mask, 6, radius());
  }

  /**
   * Convenience function that simply calls {@code drawPath(interpolator, mask, frameCount, radius())}.
   *
   * @see #drawPath(Interpolator, int, int, float)
   */
  public void drawPath(Interpolator interpolator, int mask, int frameCount) {
    drawPath(interpolator, mask, frameCount, radius());
  }

  /**
   * Draws the path used to interpolate the {@link Interpolator#frame()}
   * <p>
   * {@code mask} controls what is drawn: If ( (mask &amp; 1) != 0 ), the position path is
   * drawn. If ( (mask &amp; 2) != 0 ), an eye representation is regularly drawn and if
   * ( (mask &amp; 4) != 0 ), oriented axes are regularly drawn. Examples:
   * <p>
   * {@code drawPath(1); // Simply draws the interpolation path} <br>
   * {@code drawPath(3); // Draws path and eyes} <br>
   * {@code drawPath(5); // Draws path and axes} <br>
   * <p>
   * In the case where the eye or axes are drawn, {@code frameCount} controls the number of
   * objects (axes or eyes) drawn between two successive key-frames. When
   * {@code frameCount = 1}, only the key-frames are drawn, when {@code frameCount = 2} it
   * also draws the intermediate orientation, etc. The maximum value is 30, so that an object
   * is drawn for each key-frame. Default value is 6.
   * <p>
   * {@code scale} controls the scaling of the eye and axes drawing. A value of
   * {@link #radius()} should give good results.
   */
  public void drawPath(Interpolator interpolator, int mask, int frameCount, float scale) {
    frontBuffer().pushStyle();
    if (mask != 0) {
      int nbSteps = 30;
      frontBuffer().strokeWeight(2 * frontBuffer().strokeWeight);
      frontBuffer().noFill();
      List<Frame> path = interpolator.path();
      if (((mask & 1) != 0) && path.size() > 1) {
        frontBuffer().beginShape();
        for (Frame myFr : path)
          vertex(myFr.position().x(), myFr.position().y(), myFr.position().z());
        frontBuffer().endShape();
      }
      if ((mask & 6) != 0) {
        int count = 0;
        if (frameCount > nbSteps)
          frameCount = nbSteps;
        float goal = 0.0f;

        for (Frame myFr : path)
          if ((count++) >= goal) {
            goal += nbSteps / (float) frameCount;
            pushModelView();

            applyTransformation(myFr);

            if ((mask & 2) != 0)
              _drawEye(scale);
            if ((mask & 4) != 0)
              drawAxes(scale / 10.0f);

            popModelView();
          }
      }
      frontBuffer().strokeWeight(frontBuffer().strokeWeight / 2f);
    }
    // draw the picking targets:
    for (Frame frame : interpolator.keyFrames())
      drawShooterTarget(frame);
    frontBuffer().popStyle();
  }

  /**
   * Internal use.
   */
  protected void _drawEye(float scale) {
    frontBuffer().pushStyle();
    float halfHeight = scale * (is2D() ? 1.2f : 0.07f);
    float halfWidth = halfHeight * 1.3f;
    float dist = halfHeight / (float) Math.tan(PApplet.PI / 8.0f);

    float arrowHeight = 1.5f * halfHeight;
    float baseHeight = 1.2f * halfHeight;
    float arrowHalfWidth = 0.5f * halfWidth;
    float baseHalfWidth = 0.3f * halfWidth;

    // Frustum outline
    frontBuffer().noFill();
    frontBuffer().beginShape();
    vertex(-halfWidth, halfHeight, -dist);
    vertex(-halfWidth, -halfHeight, -dist);
    vertex(0.0f, 0.0f, 0.0f);
    vertex(halfWidth, -halfHeight, -dist);
    vertex(-halfWidth, -halfHeight, -dist);
    frontBuffer().endShape();
    frontBuffer().noFill();
    frontBuffer().beginShape();
    vertex(halfWidth, -halfHeight, -dist);
    vertex(halfWidth, halfHeight, -dist);
    vertex(0.0f, 0.0f, 0.0f);
    vertex(-halfWidth, halfHeight, -dist);
    vertex(halfWidth, halfHeight, -dist);
    frontBuffer().endShape();

    // Up arrow
    frontBuffer().noStroke();
    frontBuffer().fill(frontBuffer().strokeColor);
    // Base
    frontBuffer().beginShape(PApplet.QUADS);

    if (isLeftHanded()) {
      vertex(baseHalfWidth, -halfHeight, -dist);
      vertex(-baseHalfWidth, -halfHeight, -dist);
      vertex(-baseHalfWidth, -baseHeight, -dist);
      vertex(baseHalfWidth, -baseHeight, -dist);
    } else {
      vertex(-baseHalfWidth, halfHeight, -dist);
      vertex(baseHalfWidth, halfHeight, -dist);
      vertex(baseHalfWidth, baseHeight, -dist);
      vertex(-baseHalfWidth, baseHeight, -dist);
    }

    frontBuffer().endShape();
    // Arrow
    frontBuffer().beginShape(PApplet.TRIANGLES);

    if (isLeftHanded()) {
      vertex(0.0f, -arrowHeight, -dist);
      vertex(arrowHalfWidth, -baseHeight, -dist);
      vertex(-arrowHalfWidth, -baseHeight, -dist);
    } else {
      vertex(0.0f, arrowHeight, -dist);
      vertex(-arrowHalfWidth, baseHeight, -dist);
      vertex(arrowHalfWidth, baseHeight, -dist);
    }
    frontBuffer().endShape();
    frontBuffer().popStyle();
  }

  /**
   * Simply calls {@code drawArrow(length, 0.05f * length)}
   *
   * @see #drawArrow(float, float)
   */
  public void drawArrow(float length) {
    drawArrow(length, 0.05f * length);
  }

  /**
   * Draws an arrow of {@code radius} and {@code length} along the positive Z axis.
   * <p>
   * Use {@link #drawArrow(Vector, Vector, float)} to place the arrow in 3D.
   */
  public void drawArrow(float length, float radius) {
    float head = 2.5f * (radius / length) + 0.1f;
    float coneRadiusCoef = 4.0f - 5.0f * head;

    drawCylinder(radius, length * (1.0f - head / coneRadiusCoef));
    matrixHandler().translate(0.0f, 0.0f, length * (1.0f - head));
    drawCone(coneRadiusCoef * radius, head * length);
    matrixHandler().translate(0.0f, 0.0f, -length * (1.0f - head));
  }

  /**
   * Same as {@code drawArrow(vector, 0.05f * vector.magnitude())}.
   *
   * @see #drawArrow(Vector, float)
   */
  public void drawArrow(Vector vector) {
    drawArrow(vector, 0.05f * vector.magnitude());
  }

  /**
   * Same as {@code drawArrow(new Vector(), vector, radius)}.
   *
   * @see #drawArrow(Vector, Vector, float)
   */
  public void drawArrow(Vector vector, float radius) {
    drawArrow(new Vector(), vector, radius);
  }

  /**
   * Draws an arrow of {@code radius} between {@code from} and the 3D point {@code to}.
   *
   * @see #drawArrow(float, float)
   */
  public void drawArrow(Vector from, Vector to, float radius) {
    pushModelView();
    matrixHandler().translate(from.x(), from.y(), from.z());
    applyModelView(new Quaternion(new Vector(0, 0, 1), Vector.subtract(to, from)).matrix());
    drawArrow(Vector.subtract(to, from).magnitude(), radius);
    popModelView();
  }

  /**
   * Same as {@code drawCylinder(20, radius, height)}.
   *
   * @see #drawCylinder(int, float, float)
   */
  public void drawCylinder(float radius, float height) {
    drawCylinder(20, radius, height);
  }

  /**
   * Same as {@code drawCylinder(frontBuffer(), detail, radius, height)}.
   *
   * @see #drawCylinder(PGraphics, int, float, float)
   */
  public void drawCylinder(int detail, float radius, float height) {
    drawCylinder(frontBuffer(), detail, radius, height);
  }

  /**
   * Same as {@code drawCylinder(frontBuffer, radius()/6, radius()/3)}.
   *
   * @see #drawCylinder(PGraphics, float, float)
   */
  public void drawCylinder(PGraphics pGraphics) {
    drawCylinder(pGraphics, radius() / 6, radius() / 3);
  }

  /**
   * Same as {@code drawCylinder(pGraphics, 20, radius, height)}.
   *
   * @see #drawCylinder(PGraphics, int, float, float)
   */
  public static void drawCylinder(PGraphics pGraphics, float radius, float height) {
    drawCylinder(pGraphics, 20, radius, height);
  }

  /**
   * Draws a cylinder of {@code radius} and {@code height} onto {@code pGraphics}.
   */
  public static void drawCylinder(PGraphics pGraphics, int detail, float radius, float height) {
    if (!(pGraphics instanceof PGraphics3D))
      return;
    pGraphics.pushStyle();
    float px, py;

    float degrees = 360 / detail;

    pGraphics.beginShape(PApplet.QUAD_STRIP);
    for (float i = 0; i < detail + 1; i++) {
      px = (float) Math.cos(PApplet.radians(i * degrees)) * radius;
      py = (float) Math.sin(PApplet.radians(i * degrees)) * radius;
      vertex(pGraphics, px, py, 0);
      vertex(pGraphics, px, py, height);
    }
    pGraphics.endShape();

    pGraphics.beginShape(PApplet.TRIANGLE_FAN);
    vertex(pGraphics, 0, 0, 0);
    for (float i = detail; i > -1; i--) {
      px = (float) Math.cos(PApplet.radians(i * degrees)) * radius;
      py = (float) Math.sin(PApplet.radians(i * degrees)) * radius;
      vertex(pGraphics, px, py, 0);
    }
    pGraphics.endShape();

    pGraphics.beginShape(PApplet.TRIANGLE_FAN);
    vertex(pGraphics, 0, 0, height);
    for (float i = 0; i < detail + 1; i++) {
      px = (float) Math.cos(PApplet.radians(i * degrees)) * radius;
      py = (float) Math.sin(PApplet.radians(i * degrees)) * radius;
      vertex(pGraphics, px, py, height);
    }
    pGraphics.endShape();
    pGraphics.popStyle();
  }

  /**
   * Same as {@code drawHollowCylinder(frontBuffer(), radius, height, normal1, normal2)}.
   *
   * @see #drawHollowCylinder(PGraphics, float, float, Vector, Vector)
   */
  public void drawHollowCylinder(float radius, float height, Vector normal1, Vector normal2) {
    drawHollowCylinder(frontBuffer(), radius, height, normal1, normal2);
  }

  /**
   * Same as {@code drawHollowCylinder(frontBuffer(), detail, radius, height, normal1, normal2)}.
   *
   * @see #drawHollowCylinder(PGraphics, int, float, float, Vector, Vector)
   * @see #drawCylinder(float, float)
   */
  public void drawHollowCylinder(int detail, float radius, float height, Vector normal1, Vector normal2) {
    drawHollowCylinder(frontBuffer(), detail, radius, height, normal1, normal2);
  }

  /**
   * Same as {@code drawHollowCylinder(pGraphics, 30, radius, height, normal1, normal2)}.
   *
   * @see #drawHollowCylinder(PGraphics, int, float, float, Vector, Vector)
   */
  public static void drawHollowCylinder(PGraphics pGraphics, float radius, float height, Vector normal1, Vector normal2) {
    drawHollowCylinder(pGraphics, 30, radius, height, normal1, normal2);
  }

  /**
   * Draws a hollow cylinder onto {@code pGraphics} whose bases are formed by two cutting
   * planes ({@code normal1} and {@code normal2}), along the positive {@code z} axis.
   *
   * @param detail
   * @param radius  radius of the hollow cylinder
   * @param height  height of the hollow cylinder
   * @param normal1 normal of the plane that intersects the cylinder at z=0
   * @param normal2 normal of the plane that intersects the cylinder at z=height
   * @see #drawCylinder(float, float)
   */
  public static void drawHollowCylinder(PGraphics pGraphics, int detail, float radius, float height, Vector normal1, Vector normal2) {
    if (!(pGraphics instanceof PGraphics3D))
      return;
    pGraphics.pushStyle();
    // eqs taken from: http://en.wikipedia.org/wiki/Line-plane_intersection
    Vector pm0 = new Vector(0, 0, 0);
    Vector pn0 = new Vector(0, 0, height);
    Vector l0 = new Vector();
    Vector l = new Vector(0, 0, 1);
    Vector p = new Vector();
    float x, y, d;

    pGraphics.noStroke();
    pGraphics.beginShape(PApplet.QUAD_STRIP);

    for (float t = 0; t <= detail; t++) {
      x = radius * PApplet.cos(t * PApplet.TWO_PI / detail);
      y = radius * PApplet.sin(t * PApplet.TWO_PI / detail);
      l0.set(x, y, 0);

      d = (normal1.dot(Vector.subtract(pm0, l0))) / (l.dot(normal1));
      p = Vector.add(Vector.multiply(l, d), l0);
      vertex(pGraphics, p.x(), p.y(), p.z());

      l0.setZ(height);
      d = (normal2.dot(Vector.subtract(pn0, l0))) / (l.dot(normal2));
      p = Vector.add(Vector.multiply(l, d), l0);
      vertex(pGraphics, p.x(), p.y(), p.z());
    }
    pGraphics.endShape();
    pGraphics.popStyle();
  }

  // Cone v1

  /**
   * Same as {@code drawCone(detail, 0, 0, radius, height)}
   *
   * @see #drawCone(int, float, float, float, float)
   */
  public void drawCone(int detail, float radius, float height) {
    drawCone(detail, 0, 0, radius, height);
  }

  /**
   * Same as {@code drawCone(12, 0, 0, radius, height)}
   *
   * @see #drawCone(int, float, float, float, float)
   */
  public void drawCone(float radius, float height) {
    drawCone(12, 0, 0, radius, height);
  }


  /**
   * Same as {@code drawCone(frontBuffer(), detail, x, y, radius, height)}.
   *
   * @see #drawCone(PGraphics, int, float, float, float, float)
   */
  public void drawCone(int detail, float x, float y, float radius, float height) {
    drawCone(frontBuffer(), detail, x, y, radius, height);
  }

  /**
   * Same as {@code drawCone(pGraphics, detail, 0, 0, radius, height)}.
   *
   * @see #drawCone(PGraphics, int, float, float, float, float)
   */
  public static void drawCone(PGraphics pGraphics, int detail, float radius, float height) {
    drawCone(pGraphics, detail, 0, 0, radius, height);
  }

  /**
   * Same as {@code drawCone(pGraphics, 12, 0, 0, radius, height)}.
   *
   * @see #drawCone(PGraphics, int, float, float, float, float)
   */
  public static void drawCone(PGraphics pGraphics, float radius, float height) {
    drawCone(pGraphics, 12, 0, 0, radius, height);
  }

  /**
   * Same as {@code drawCone(pGraphics, 12, 0, 0, radius()/4, sqrt(3) * radius()/4)}.
   *
   * @see #drawCone(PGraphics, int, float, float, float, float)
   */
  public void drawCone(PGraphics pGraphics) {
    float radius = radius() / 4;
    drawCone(pGraphics, 12, 0, 0, radius, (float) Math.sqrt((float) 3) * radius);
  }

  /**
   * Draws a cone onto {@code pGraphics} centered at {@code (x,y)} having
   * {@code radius} and {@code height} dimensions.
   */
  public static void drawCone(PGraphics pGraphics, int detail, float x, float y, float radius, float height) {
    if (!(pGraphics instanceof PGraphics3D))
      return;
    pGraphics.pushStyle();
    float unitConeX[] = new float[detail + 1];
    float unitConeY[] = new float[detail + 1];

    for (int i = 0; i <= detail; i++) {
      float a1 = PApplet.TWO_PI * i / detail;
      unitConeX[i] = radius * (float) Math.cos(a1);
      unitConeY[i] = radius * (float) Math.sin(a1);
    }

    pGraphics.pushMatrix();
    pGraphics.translate(x, y);
    pGraphics.beginShape(PApplet.TRIANGLE_FAN);
    vertex(pGraphics, 0, 0, height);
    for (int i = 0; i <= detail; i++) {
      vertex(pGraphics, unitConeX[i], unitConeY[i], 0.0f);
    }
    pGraphics.endShape();
    pGraphics.popMatrix();
    pGraphics.popStyle();
  }

  // Cone v2

  /**
   * Same as {@code drawCone(detail, 0, 0, radius1, radius2, height)}.
   *
   * @see #drawCone(int, float, float, float, float, float)
   */
  public void drawCone(int detail, float radius1, float radius2, float height) {
    drawCone(detail, 0, 0, radius1, radius2, height);
  }

  /**
   * Same as {@code drawCone(18, 0, 0, radius1, radius2, height)}.
   *
   * @see #drawCone(int, float, float, float, float, float)
   */
  public void drawCone(float radius1, float radius2, float height) {
    drawCone(18, 0, 0, radius1, radius2, height);
  }

  /**
   * Same as {@code drawCone(pGraphics, detail, 0, 0, radius1, radius2, height)}.
   *
   * @see #drawCone(PGraphics, int, float, float, float, float, float)
   */
  public static void drawCone(PGraphics pGraphics, int detail, float radius1, float radius2, float height) {
    drawCone(pGraphics, detail, 0, 0, radius1, radius2, height);
  }

  /**
   * Same as {@code drawCone(pGraphics, 18, 0, 0, radius1, radius2, height)}.
   *
   * @see #drawCone(PGraphics, int, float, float, float, float, float)
   */
  public static void drawCone(PGraphics pGraphics, float radius1, float radius2, float height) {
    drawCone(pGraphics, 18, 0, 0, radius1, radius2, height);
  }

  /**
   * Same as {@code drawCone(frontBuffer(), detail, x, y, radius1, radius2, height)}.
   *
   * @see #drawCone(PGraphics, int, float, float, float, float, float)
   * @see #drawCone(int, float, float, float, float)
   */
  public void drawCone(int detail, float x, float y, float radius1, float radius2, float height) {
    drawCone(frontBuffer(), detail, x, y, radius1, radius2, height);
  }

  /**
   * Draws a truncated cone onto {@code pGraphics} along the positive {@code z} axis,
   * with its base centered at {@code (x,y)}, {@code height}, and radii {@code radius1}
   * and {@code radius2} (basis and height respectively).
   */
  public static void drawCone(PGraphics pGraphics, int detail, float x, float y, float radius1, float radius2, float height) {
    if (!(pGraphics instanceof PGraphics3D))
      return;
    pGraphics.pushStyle();
    float firstCircleX[] = new float[detail + 1];
    float firstCircleY[] = new float[detail + 1];
    float secondCircleX[] = new float[detail + 1];
    float secondCircleY[] = new float[detail + 1];

    for (int i = 0; i <= detail; i++) {
      float a1 = PApplet.TWO_PI * i / detail;
      firstCircleX[i] = radius1 * (float) Math.cos(a1);
      firstCircleY[i] = radius1 * (float) Math.sin(a1);
      secondCircleX[i] = radius2 * (float) Math.cos(a1);
      secondCircleY[i] = radius2 * (float) Math.sin(a1);
    }

    pGraphics.pushMatrix();
    pGraphics.translate(x, y);
    pGraphics.beginShape(PApplet.QUAD_STRIP);
    for (int i = 0; i <= detail; i++) {
      vertex(pGraphics, firstCircleX[i], firstCircleY[i], 0);
      vertex(pGraphics, secondCircleX[i], secondCircleY[i], height);
    }
    pGraphics.endShape();
    pGraphics.popMatrix();
    pGraphics.popStyle();
  }

  /**
   * Convenience function that simply calls {@code drawAxes(radius())}.
   *
   * @see #drawAxes(float)
   */
  public void drawAxes() {
    drawAxes(radius());
  }

  /**
   * Same as {@code drawAxes(frontBuffer(), length, isLeftHanded())}.
   *
   * @see #drawAxes(PGraphics, float, boolean)
   */
  public void drawAxes(float length) {
    drawAxes(frontBuffer(), length, isLeftHanded());
  }

  /**
   * Same as {@code drawAxes(pGraphics, radius(), isLeftHanded())}.
   *
   * @see #drawAxes(PGraphics, float, boolean)
   */
  public void drawAxes(PGraphics pGraphics) {
    drawAxes(pGraphics, radius(), isLeftHanded());
  }

  /**
   * Same as {@code drawAxes(pGraphics, length, true)}.
   *
   * @see #drawAxes(PGraphics, float)
   */
  public static void drawAxes(PGraphics pGraphics, float length) {
    drawAxes(pGraphics, length, true);
  }

  /**
   * Draws axes of {@code length} onto {@code pGraphics} taking into account
   * {@code leftHanded}.
   */
  public static void drawAxes(PGraphics pGraphics, float length, boolean leftHanded) {
    pGraphics.pushStyle();
    pGraphics.colorMode(PApplet.RGB, 255);
    float charWidth = length / 40.0f;
    float charHeight = length / 30.0f;
    float charShift = 1.04f * length;

    pGraphics.pushStyle();
    pGraphics.beginShape(PApplet.LINES);
    pGraphics.strokeWeight(2);
    if (pGraphics.is2D()) {
      // The X
      pGraphics.stroke(200, 0, 0);
      pGraphics.vertex(charShift + charWidth, -charHeight);
      pGraphics.vertex(charShift - charWidth, charHeight);
      pGraphics.vertex(charShift - charWidth, -charHeight);
      pGraphics.vertex(charShift + charWidth, charHeight);

      // The Y
      charShift *= 1.02;
      pGraphics.stroke(0, 200, 0);
      pGraphics.vertex(charWidth, charShift + (!leftHanded ? charHeight : -charHeight));
      pGraphics.vertex(0.0f, charShift + 0.0f);
      pGraphics.vertex(-charWidth, charShift + (!leftHanded ? charHeight : -charHeight));
      pGraphics.vertex(0.0f, charShift + 0.0f);
      pGraphics.vertex(0.0f, charShift + 0.0f);
      pGraphics.vertex(0.0f, charShift + -(!leftHanded ? charHeight : -charHeight));
    } else {
      // The X
      pGraphics.stroke(200, 0, 0);
      pGraphics.vertex(charShift, charWidth, -charHeight);
      pGraphics.vertex(charShift, -charWidth, charHeight);
      pGraphics.vertex(charShift, -charWidth, -charHeight);
      pGraphics.vertex(charShift, charWidth, charHeight);
      // The Y
      pGraphics.stroke(0, 200, 0);
      pGraphics.vertex(charWidth, charShift, (leftHanded ? charHeight : -charHeight));
      pGraphics.vertex(0.0f, charShift, 0.0f);
      pGraphics.vertex(-charWidth, charShift, (leftHanded ? charHeight : -charHeight));
      pGraphics.vertex(0.0f, charShift, 0.0f);
      pGraphics.vertex(0.0f, charShift, 0.0f);
      pGraphics.vertex(0.0f, charShift, -(leftHanded ? charHeight : -charHeight));
      // The Z
      pGraphics.stroke(0, 100, 200);
      pGraphics.vertex(-charWidth, !leftHanded ? charHeight : -charHeight, charShift);
      pGraphics.vertex(charWidth, !leftHanded ? charHeight : -charHeight, charShift);
      pGraphics.vertex(charWidth, !leftHanded ? charHeight : -charHeight, charShift);
      pGraphics.vertex(-charWidth, !leftHanded ? -charHeight : charHeight, charShift);
      pGraphics.vertex(-charWidth, !leftHanded ? -charHeight : charHeight, charShift);
      pGraphics.vertex(charWidth, !leftHanded ? -charHeight : charHeight, charShift);
    }
    pGraphics.endShape();
    pGraphics.popStyle();

    // X Axis
    pGraphics.stroke(200, 0, 0);
    if (pGraphics.is2D())
      pGraphics.line(0, 0, length, 0);
    else
      pGraphics.line(0, 0, 0, length, 0, 0);
    // Y Axis
    pGraphics.stroke(0, 200, 0);
    if (pGraphics.is2D())
      pGraphics.line(0, 0, 0, length);
    else
      pGraphics.line(0, 0, 0, 0, length, 0);

    // Z Axis
    if (pGraphics.is3D()) {
      pGraphics.stroke(0, 100, 200);
      pGraphics.line(0, 0, 0, 0, 0, length);
    }
    pGraphics.popStyle();
  }

  /**
   * Convenience function that simply calls {@code drawGrid(radius(), 10)}
   *
   * @see #drawGrid(float, int)
   */
  public void drawGrid() {
    drawGrid(radius(), 10);
  }

  /**
   * Convenience function that simply calls {@code drawGrid(size, 10)}
   *
   * @see #drawGrid(float, int)
   */
  public void drawGrid(float size) {
    drawGrid(size, 10);
  }

  /**
   * Convenience function that simply calls {@code drawGrid(radius(), subdivisions)}
   *
   * @see #drawGrid(float, int)
   */
  public void drawGrid(int subdivisions) {
    drawGrid(radius(), subdivisions);
  }

  /**
   * Same as {@code drawGrid(frontBuffer(), size, subdivisions)}.
   *
   * @see #drawGrid(PGraphics, float, int)
   * @see #drawAxes(float)
   */
  public void drawGrid(float size, int subdivisions) {
    drawGrid(frontBuffer(), size, subdivisions);
  }

  /**
   * Same as {@code drawGrid(pGraphics, radius(), 10)}.
   *
   * @see #drawGrid(PGraphics, float, int)
   * @see #drawAxes(float)
   */
  public void drawGrid(PGraphics pGraphics) {
    drawGrid(pGraphics, radius(), 10);
  }

  /**
   * Draws a grid of {@code size} onto {@code pGraphics} in the XY plane, centered on (0,0,0),
   * having {@code subdivisions}.
   */
  public static void drawGrid(PGraphics pGraphics, float size, int subdivisions) {
    pGraphics.pushStyle();
    pGraphics.beginShape(LINES);
    for (int i = 0; i <= subdivisions; ++i) {
      float pos = size * (2.0f * i / subdivisions - 1.0f);
      vertex(pGraphics, pos, -size);
      vertex(pGraphics, pos, +size);
      vertex(pGraphics, -size, pos);
      vertex(pGraphics, size, pos);
    }
    pGraphics.endShape();
    pGraphics.popStyle();
  }

  /**
   * Convenience function that simply calls {@code drawDottedGrid(radius(), 10)}.
   *
   * @see #drawDottedGrid(float, int)
   */
  public void drawDottedGrid() {
    drawDottedGrid(radius(), 10);
  }

  /**
   * Convenience function that simply calls {@code drawDottedGrid(size, 10)}.
   *
   * @see #drawDottedGrid(float, int)
   */
  public void drawDottedGrid(float size) {
    drawDottedGrid(size, 10);
  }

  /**
   * Convenience function that simplt calls {@code drawDottedGrid(radius(), subdivisions)}.
   *
   * @see #drawDottedGrid(float, int)
   */
  public void drawDottedGrid(int subdivisions) {
    drawDottedGrid(radius(), subdivisions);
  }

  /**
   * Same as {@code drawDottedGrid(frontBuffer(), size, subdivisions)}.
   *
   * @see #drawDottedGrid(PGraphics, float, int)
   */
  public void drawDottedGrid(float size, int subdivisions) {
    drawDottedGrid(frontBuffer(), size, subdivisions);
  }

  /**
   * Same as {@code drawDottedGrid(pGraphics, radius(), 10)}.
   *
   * @see #drawDottedGrid(PGraphics, float, int)
   */
  public void drawDottedGrid(PGraphics pGraphics) {
    drawDottedGrid(pGraphics, radius(), 10);
  }

  /**
   * Draws a dotted-grid of {@code size} onto {@code pGraphics} in the XY plane, centered on (0,0,0),
   * having {@code subdivisions}.
   */
  public static void drawDottedGrid(PGraphics pGraphics, float size, int subdivisions) {
    pGraphics.pushStyle();
    float posi, posj;
    pGraphics.beginShape(POINTS);
    for (int i = 0; i <= subdivisions; ++i) {
      posi = size * (2.0f * i / subdivisions - 1.0f);
      for (int j = 0; j <= subdivisions; ++j) {
        posj = size * (2.0f * j / subdivisions - 1.0f);
        vertex(pGraphics, posi, posj);
      }
    }
    pGraphics.endShape();
    int internalSub = 5;
    int subSubdivisions = subdivisions * internalSub;
    float currentWeight = pGraphics.strokeWeight;
    pGraphics.colorMode(HSB, 255);
    float hue = pGraphics.hue(pGraphics.strokeColor);
    float saturation = pGraphics.saturation(pGraphics.strokeColor);
    float brightness = pGraphics.brightness(pGraphics.strokeColor);
    pGraphics.stroke(hue, saturation, brightness * 10f / 17f);
    pGraphics.strokeWeight(currentWeight / 2);
    pGraphics.beginShape(POINTS);
    for (int i = 0; i <= subSubdivisions; ++i) {
      posi = size * (2.0f * i / subSubdivisions - 1.0f);
      for (int j = 0; j <= subSubdivisions; ++j) {
        posj = size * (2.0f * j / subSubdivisions - 1.0f);
        if (((i % internalSub) != 0) || ((j % internalSub) != 0))
          vertex(pGraphics, posi, posj);
      }
    }
    pGraphics.endShape();
    pGraphics.popStyle();
  }

  public void drawEye(Graph graph) {
    drawEye(graph, false);
  }

  /**
   * Applies the {@code graph.eye()} transformation and then calls
   * {@link #drawEye(PGraphics, Graph, boolean)} on the scene {@link #frontBuffer()}. If
   * {@code texture} draws the projected scene on the near plane.
   *
   * @see #applyTransformation(Frame)
   * @see #drawEye(PGraphics, Graph, boolean)
   */
  public void drawEye(Graph graph, boolean texture) {
    frontBuffer().pushMatrix();
    applyTransformation(graph.eye());
    drawEye(frontBuffer(), graph, texture);
    frontBuffer().popMatrix();
  }

  /**
   * Same as {@code drawEye(pGraphics, graph, false)}.
   *
   * @see #drawEye(PGraphics, Graph, boolean)
   */
  public void drawEye(PGraphics pGraphics, Graph graph) {
    drawEye(pGraphics, graph, false);
  }

  /**
   * Draws a representations of the {@code graph.eye()} onto {@code pGraphics}.
   * If {@code texture} draws the projected scene on the near plane.
   * <p>
   * Warning: texture only works with opengl renderers.
   * <p>
   * Note that if {@code graph == this} this method has not effect at all.
   */
  public void drawEye(PGraphics pGraphics, Graph graph, boolean texture) {
    // Key here is to represent the eye boundaryWidthHeight, zNear and zFar params
    // (which are given in world units) in eye units.
    // Hence they should be multiplied by: 1 / eye.eye().magnitude()
    if (graph == this) {
      System.out.println("Warning: No drawEye done!");
      return;
    }
    pGraphics.pushStyle();

    // boolean drawFarPlane = true;
    // int farIndex = drawFarPlane ? 1 : 0;
    int farIndex = is3D() ? 1 : 0;
    boolean ortho = false;
    if (is3D())
      if (graph.type() == Graph.Type.ORTHOGRAPHIC)
        ortho = true;

    // 0 is the upper left coordinates of the near corner, 1 for the far one
    Vector[] points = new Vector[2];
    points[0] = new Vector();
    points[1] = new Vector();

    if (is2D() || ortho) {
      float[] wh = graph.boundaryWidthHeight();
      points[0].setX(wh[0] * 1 / graph.eye().magnitude());
      points[1].setX(wh[0] * 1 / graph.eye().magnitude());
      points[0].setY(wh[1] * 1 / graph.eye().magnitude());
      points[1].setY(wh[1] * 1 / graph.eye().magnitude());
    }

    if (is3D()) {
      points[0].setZ(graph.zNear() * 1 / graph.eye().magnitude());
      points[1].setZ(graph.zFar() * 1 / graph.eye().magnitude());
      if (graph.type() == Graph.Type.PERSPECTIVE) {
        points[0].setY(points[0].z() * PApplet.tan((graph.fieldOfView() / 2.0f)));
        points[0].setX(points[0].y() * graph.aspectRatio());
        float ratio = points[1].z() / points[0].z();
        points[1].setY(ratio * points[0].y());
        points[1].setX(ratio * points[0].x());
      }

      // Frustum lines
      switch (graph.type()) {
        case PERSPECTIVE: {
          pGraphics.beginShape(PApplet.LINES);
          Scene.vertex(pGraphics, 0.0f, 0.0f, 0.0f);
          Scene.vertex(pGraphics, points[farIndex].x(), points[farIndex].y(), -points[farIndex].z());
          Scene.vertex(pGraphics, 0.0f, 0.0f, 0.0f);
          Scene.vertex(pGraphics, -points[farIndex].x(), points[farIndex].y(), -points[farIndex].z());
          Scene.vertex(pGraphics, 0.0f, 0.0f, 0.0f);
          Scene.vertex(pGraphics, -points[farIndex].x(), -points[farIndex].y(), -points[farIndex].z());
          Scene.vertex(pGraphics, 0.0f, 0.0f, 0.0f);
          Scene.vertex(pGraphics, points[farIndex].x(), -points[farIndex].y(), -points[farIndex].z());
          pGraphics.endShape();
          break;
        }
        case ORTHOGRAPHIC: {
          // if (drawFarPlane) {
          pGraphics.beginShape(PApplet.LINES);
          Scene.vertex(pGraphics, points[0].x(), points[0].y(), -points[0].z());
          Scene.vertex(pGraphics, points[1].x(), points[1].y(), -points[1].z());
          Scene.vertex(pGraphics, -points[0].x(), points[0].y(), -points[0].z());
          Scene.vertex(pGraphics, -points[1].x(), points[1].y(), -points[1].z());
          Scene.vertex(pGraphics, -points[0].x(), -points[0].y(), -points[0].z());
          Scene.vertex(pGraphics, -points[1].x(), -points[1].y(), -points[1].z());
          Scene.vertex(pGraphics, points[0].x(), -points[0].y(), -points[0].z());
          Scene.vertex(pGraphics, points[1].x(), -points[1].y(), -points[1].z());
          pGraphics.endShape();
          // }
          break;
        }
      }
    }

    // Up arrow
    float arrowHeight = 1.5f * points[0].y();
    float baseHeight = 1.2f * points[0].y();
    float arrowHalfWidth = 0.5f * points[0].x();
    float baseHalfWidth = 0.3f * points[0].x();

    pGraphics.noStroke();
    // Arrow base
    if (texture) {
      pGraphics.pushStyle();// end at arrow
      pGraphics.colorMode(PApplet.RGB, 255);
      float r = pGraphics.red(pGraphics.fillColor);
      float g = pGraphics.green(pGraphics.fillColor);
      float b = pGraphics.blue(pGraphics.fillColor);
      pGraphics.fill(r, g, b, 126);// same transparency as near plane texture
    }
    pGraphics.beginShape(PApplet.QUADS);
    if (isLeftHanded()) {
      Scene.vertex(pGraphics, -baseHalfWidth, -points[0].y(), -points[0].z());
      Scene.vertex(pGraphics, baseHalfWidth, -points[0].y(), -points[0].z());
      Scene.vertex(pGraphics, baseHalfWidth, -baseHeight, -points[0].z());
      Scene.vertex(pGraphics, -baseHalfWidth, -baseHeight, -points[0].z());
    } else {
      Scene.vertex(pGraphics, -baseHalfWidth, points[0].y(), -points[0].z());
      Scene.vertex(pGraphics, baseHalfWidth, points[0].y(), -points[0].z());
      Scene.vertex(pGraphics, baseHalfWidth, baseHeight, -points[0].z());
      Scene.vertex(pGraphics, -baseHalfWidth, baseHeight, -points[0].z());
    }
    pGraphics.endShape();

    // Arrow
    pGraphics.beginShape(PApplet.TRIANGLES);
    if (isLeftHanded()) {
      Scene.vertex(pGraphics, 0.0f, -arrowHeight, -points[0].z());
      Scene.vertex(pGraphics, -arrowHalfWidth, -baseHeight, -points[0].z());
      Scene.vertex(pGraphics, arrowHalfWidth, -baseHeight, -points[0].z());
    } else {
      Scene.vertex(pGraphics, 0.0f, arrowHeight, -points[0].z());
      Scene.vertex(pGraphics, -arrowHalfWidth, baseHeight, -points[0].z());
      Scene.vertex(pGraphics, arrowHalfWidth, baseHeight, -points[0].z());
    }
    if (texture)
      pGraphics.popStyle();// begin at arrow base
    pGraphics.endShape();

    // Planes
    // far plane
    _drawPlane(pGraphics, graph, points[1], new Vector(0, 0, -1), false);
    // near plane
    _drawPlane(pGraphics, graph, points[0], new Vector(0, 0, 1), texture);

    pGraphics.popStyle();
  }

  public void drawEyeNearPlane(Graph graph) {
    drawEyeNearPlane(graph, false);
  }

  /**
   * Applies the {@code graph.eye()} transformation and then calls
   * {@link #drawEyeNearPlane(PGraphics, Graph, boolean)} on the scene {@link #frontBuffer()}.
   * If {@code texture} draws the projected scene on the near plane.
   *
   * @see #drawEyeNearPlane(PGraphics, Graph, boolean)
   * @see #applyTransformation(Frame)
   * @see #drawEye(PGraphics, Graph, boolean)
   */
  public void drawEyeNearPlane(Graph graph, boolean texture) {
    frontBuffer().pushMatrix();
    applyTransformation(graph.eye());
    drawEyeNearPlane(frontBuffer(), graph, texture);
    frontBuffer().popMatrix();
  }

  /**
   * Same as {@code drawEyeNearPlane(pGraphics, graph, false)}.
   *
   * @see #drawEyeNearPlane(PGraphics, Graph, boolean)
   */
  public void drawEyeNearPlane(PGraphics pGraphics, Graph graph) {
    drawEyeNearPlane(pGraphics, graph, false);
  }

  /**
   * Draws the eye near plane onto {@code pGraphics}. If {@code texture} draws the projected
   * scene on the plane.
   * <p>
   * Warning: texture only works with opengl renderers.
   * <p>
   * Note that if {@code graph == this} this method has not effect at all.
   */
  public void drawEyeNearPlane(PGraphics pGraphics, Graph graph, boolean texture) {
    // Key here is to represent the eye boundaryWidthHeight and zNear params
    // (which are is given in world units) in eye units.
    // Hence they should be multiplied by: 1 / eye.eye().magnitude()
    if (graph == this) {
      System.out.println("Warning: No drawEyeNearPlane done!");
      return;
    }
    pGraphics.pushStyle();
    boolean ortho = false;
    if (is3D())
      if (graph.type() == Graph.Type.ORTHOGRAPHIC)
        ortho = true;
    // 0 is the upper left coordinates of the near corner, 1 for the far one
    Vector corner = new Vector();
    if (is2D() || ortho) {
      float[] wh = graph.boundaryWidthHeight();
      corner.setX(wh[0] * 1 / graph.eye().magnitude());
      corner.setY(wh[1] * 1 / graph.eye().magnitude());
    }
    if (is3D()) {
      corner.setZ(graph.zNear() * 1 / graph.eye().magnitude());
      if (graph.type() == Graph.Type.PERSPECTIVE) {
        corner.setY(corner.z() * PApplet.tan((graph.fieldOfView() / 2.0f)));
        corner.setX(corner.y() * graph.aspectRatio());
      }
    }
    _drawPlane(pGraphics, graph, corner, new Vector(0, 0, 1), texture);
  }

  protected void _drawPlane(PGraphics pGraphics, Graph graph, Vector corner, Vector normal, boolean texture) {
    pGraphics.pushStyle();
    // near plane
    pGraphics.beginShape(PApplet.QUAD);
    pGraphics.normal(normal.x(), normal.y(), normal.z());
    if (pGraphics instanceof PGraphicsOpenGL && texture && graph instanceof Scene) {
      pGraphics.textureMode(NORMAL);
      pGraphics.tint(255, 126); // Apply transparency without changing color
      pGraphics.texture(((Scene) graph).frontBuffer());
      Scene.vertex(pGraphics, corner.x(), corner.y(), -corner.z(), 1, 1);
      Scene.vertex(pGraphics, -corner.x(), corner.y(), -corner.z(), 0, 1);
      Scene.vertex(pGraphics, -corner.x(), -corner.y(), -corner.z(), 0, 0);
      Scene.vertex(pGraphics, corner.x(), -corner.y(), -corner.z(), 1, 0);
    } else {
      Scene.vertex(pGraphics, corner.x(), corner.y(), -corner.z());
      Scene.vertex(pGraphics, -corner.x(), corner.y(), -corner.z());
      Scene.vertex(pGraphics, -corner.x(), -corner.y(), -corner.z());
      Scene.vertex(pGraphics, corner.x(), -corner.y(), -corner.z());
    }
    pGraphics.endShape();
    pGraphics.popStyle();
  }

  /**
   * Same as {@code drawProjector(frontBuffer(), graph, vector)}.
   *
   * @see #drawProjector(PGraphics, Graph, Vector)
   * @see #drawProjectors(Graph, List)
   */
  public void drawProjector(Graph graph, Vector vector) {
    drawProjector(frontBuffer(), graph, vector);
  }

  /**
   * Same as {@code drawProjectors(pGraphics, eye, Arrays.asList(point))}.
   *
   * @see #drawProjector(PGraphics, Graph, Vector)
   * @see #drawProjectors(PGraphics, Graph, List)
   */
  public void drawProjector(PGraphics pGraphics, Graph eye, Vector point) {
    drawProjectors(pGraphics, eye, Arrays.asList(point));
  }

  /**
   * Same as {@code drawProjectors(frontBuffer(), graph, points)}.
   *
   * @see #drawProjectors(PGraphics, Graph, List)
   * @see #drawProjector(Graph, Vector)
   */
  public void drawProjectors(Graph graph, List<Vector> points) {
    drawProjectors(frontBuffer(), graph, points);
  }

  /**
   * Draws the projection of each point in {@code points} in the near plane onto {@code pGraphics}.
   * <p>
   * This method should be used in conjunction with {@link #drawEye(PGraphics, Graph, boolean)}.
   * <p>
   * Note that if {@code graph == this} this method has not effect at all.
   *
   * @see #drawProjector(PGraphics, Graph, Vector)
   */
  public void drawProjectors(PGraphics pGraphics, Graph graph, List<Vector> points) {
    if (graph == this) {
      System.out.println("Warning: No drawProjectors done!");
      return;
    }
    pGraphics.pushStyle();
    if (is2D()) {
      pGraphics.beginShape(PApplet.POINTS);
      for (Vector s : points)
        Scene.vertex(pGraphics, s.x(), s.y());
      pGraphics.endShape();
    } else {
      // if ORTHOGRAPHIC: do it in the eye coordinate system
      // if PERSPECTIVE: do it in the world coordinate system
      Vector o = new Vector();
      if (graph.type() == Graph.Type.ORTHOGRAPHIC) {
        pGraphics.pushMatrix();
        applyTransformation(graph.eye());
      }
      // in PERSPECTIVE cache the transformed origin
      else
        o = graph.eye().worldLocation(new Vector());
      pGraphics.beginShape(PApplet.LINES);
      for (Vector s : points) {
        if (graph.type() == Graph.Type.ORTHOGRAPHIC) {
          Vector v = graph.eye().location(s);
          Scene.vertex(pGraphics, v.x(), v.y(), v.z());
          // Key here is to represent the eye zNear param (which is given in world units)
          // in eye units.
          // Hence it should be multiplied by: 1 / eye.eye().magnitude()
          // The neg sign is because the zNear is positive but the eye view direction is
          // the negative Z-axis
          Scene.vertex(pGraphics, v.x(), v.y(), -(graph.zNear() * 1 / graph.eye().magnitude()));
        } else {
          Scene.vertex(pGraphics, s.x(), s.y(), s.z());
          Scene.vertex(pGraphics, o.x(), o.y(), o.z());
        }
      }
      pGraphics.endShape();
      if (graph.type() == Graph.Type.ORTHOGRAPHIC)
        pGraphics.popMatrix();
    }
    pGraphics.popStyle();
  }

  /**
   * {@link #drawCross(float, float, float)} centered at the projected frame origin.
   * If frame is a Frame instance the length of the cross is the frame
   * {@link Frame#precisionThreshold()}, otherwise it's {@link #radius()} / 5.
   * If frame a Frame instance and it is {@link #isTrackedFrame(Frame)} it also applies
   * a stroke highlight.
   *
   * @see #drawShooterTarget(Frame, float)
   */
  public void drawCross(Frame frame) {
    frontBuffer().pushStyle();
    if (frame.isTracked())
      frontBuffer().strokeWeight(2 + frontBuffer().strokeWeight);
    drawCross(frame, frame.precision() == Frame.Precision.ADAPTIVE ? frame.precisionThreshold() * frame.scaling() * pixelToGraphRatio(frame.position()) : frame.precisionThreshold());
    frontBuffer().popStyle();
  }

  /**
   * {@link #drawCross(float, float, float)} centered at the projected frame origin, having
   * {@code length} pixels.
   *
   * @see #drawCross(float, float, float)
   */
  public void drawCross(Frame frame, float length) {
    if (eye() == frame) {
      System.err.println("eye frames don't have an screen target");
      return;
    }
    Vector center = screenLocation(frame.position());
    drawCross(center.x(), center.y(), length);
  }

  /**
   * Convenience function that simply calls {@code drawCross(x, y, radius()/5)}.
   *
   * @see #drawCross(float, float, float)
   */
  public void drawCross(float x, float y) {
    drawCross(x, y, radius() / 5);
  }

  /**
   * Same as {@code drawCross(frontBuffer(), x, y, length)}.
   *
   * @see #drawCross(PGraphics, float, float, float)
   */
  public void drawCross(float x, float y, float length) {
    drawCross(frontBuffer(), x, y, length);
  }

  /**
   * Draws a cross on the screen centered under pixel {@code (x, y)}, and edge of size
   * {@code length} onto {@code pGraphics}.
   */
  public void drawCross(PGraphics pGraphics, float x, float y, float length) {
    float half_size = length / 2f;
    pGraphics.pushStyle();
    beginScreenDrawing(pGraphics);
    pGraphics.noFill();
    pGraphics.beginShape(LINES);
    vertex(pGraphics, x - half_size, y);
    vertex(pGraphics, x + half_size, y);
    vertex(pGraphics, x, y - half_size);
    vertex(pGraphics, x, y + half_size);
    pGraphics.endShape();
    endScreenDrawing(pGraphics);
    pGraphics.popStyle();
  }

  /**
   * {@link #drawShooterTarget(float, float, float)} centered at the projected frame origin.
   * If frame is a Frame instance the length of the target is the frame
   * {@link Frame#precisionThreshold()}, otherwise it's {@link #radius()} / 5.
   * If frame a Frame instance and it is {@link #isTrackedFrame(Frame)} it also applies
   * a stroke highlight.
   *
   * @see #drawShooterTarget(Frame, float)
   */
  public void drawShooterTarget(Frame frame) {
    frontBuffer().pushStyle();
    if (frame.isTracked())
      frontBuffer().strokeWeight(2 + frontBuffer().strokeWeight);
    drawShooterTarget(frame, frame.precision() == Frame.Precision.ADAPTIVE ? frame.precisionThreshold() * frame.scaling() * pixelToGraphRatio(frame.position()) : frame.precisionThreshold());
    frontBuffer().popStyle();
  }

  /**
   * {@link #drawShooterTarget(float, float, float)} centered at the projected frame origin, having
   * {@code length} pixels.
   *
   * @see #drawShooterTarget(float, float, float)
   */
  public void drawShooterTarget(Frame frame, float length) {
    if (eye() == frame) {
      System.err.println("eye frames don't have an screen target");
      return;
    }
    Vector center = screenLocation(frame.position());
    drawShooterTarget(center.x(), center.y(), length);
  }

  /**
   * Same as {@code drawShooterTarget(frontBuffer(), x, y, radius() / 5)}.
   *
   * @see #drawShooterTarget(float, float, float)
   */
  public void drawShooterTarget(float x, float y) {
    drawShooterTarget(frontBuffer(), x, y, radius() / 5);
  }

  /**
   * Same as {@code drawShooterTarget(frontBuffer(), center, length)}.
   *
   * @see #drawShooterTarget(PGraphics, float, float, float)
   */
  public void drawShooterTarget(float x, float y, float length) {
    drawShooterTarget(frontBuffer(), x, y, length);
  }

  /**
   * Draws the classical shooter target onto {@code pGraphics}, centered at {@code (x, y)},
   * having {@code length} pixels.
   */
  public void drawShooterTarget(PGraphics pGraphics, float x, float y, float length) {
    float half_length = length / 2f;
    pGraphics.pushStyle();
    beginScreenDrawing(pGraphics);
    pGraphics.noFill();

    pGraphics.beginShape();
    vertex(pGraphics, (x - half_length), (y - half_length) + (0.6f * half_length));
    vertex(pGraphics, (x - half_length), (y - half_length));
    vertex(pGraphics, (x - half_length) + (0.6f * half_length), (y - half_length));
    pGraphics.endShape();

    pGraphics.beginShape();
    vertex(pGraphics, (x + half_length) - (0.6f * half_length), (y - half_length));
    vertex(pGraphics, (x + half_length), (y - half_length));
    vertex(pGraphics, (x + half_length), ((y - half_length) + (0.6f * half_length)));
    pGraphics.endShape();

    pGraphics.beginShape();
    vertex(pGraphics, (x + half_length), ((y + half_length) - (0.6f * half_length)));
    vertex(pGraphics, (x + half_length), (y + half_length));
    vertex(pGraphics, ((x + half_length) - (0.6f * half_length)), (y + half_length));
    pGraphics.endShape();

    pGraphics.beginShape();
    vertex(pGraphics, (x - half_length) + (0.6f * half_length), (y + half_length));
    vertex(pGraphics, (x - half_length), (y + half_length));
    vertex(pGraphics, (x - half_length), ((y + half_length) - (0.6f * half_length)));
    pGraphics.endShape();
    endScreenDrawing(pGraphics);
    drawCross(x, y, 0.6f * length);
    pGraphics.popStyle();
  }

  /**
   * Convenience function that simply calls {@code drawTorusSolenoid(6)}.
   *
   * @see #drawTorusSolenoid(int)
   */
  public void drawTorusSolenoid() {
    drawTorusSolenoid(6);
  }

  /**
   * Convenience function that simply calls {@code drawTorusSolenoid(faces, 0.07f * radius())}.
   *
   * @see #drawTorusSolenoid(int, float)
   */
  public void drawTorusSolenoid(int faces) {
    drawTorusSolenoid(faces, 0.07f * radius());
  }

  /**
   * Convenience function that simply calls {@code drawTorusSolenoid(6, insideRadius)}.
   *
   * @see #drawTorusSolenoid(int, float)
   */
  public void drawTorusSolenoid(float insideRadius) {
    drawTorusSolenoid(6, insideRadius);
  }

  /**
   * Convenience function that simply calls
   * {@code drawTorusSolenoid(faces, 100, insideRadius, insideRadius * 1.3f)}.
   *
   * @see #drawTorusSolenoid(int, int, float, float)
   */
  public void drawTorusSolenoid(int faces, float insideRadius) {
    drawTorusSolenoid(faces, 100, insideRadius, insideRadius * 1.3f);
  }

  /**
   * Same as {@code drawTorusSolenoid(frontBuffer(), faces, detail, insideRadius, outsideRadius)}.
   *
   * @see #drawTorusSolenoid(PGraphics, int, int, float, float)
   */
  public void drawTorusSolenoid(int faces, int detail, float insideRadius, float outsideRadius) {
    drawTorusSolenoid(frontBuffer(), faces, detail, insideRadius, outsideRadius);
  }

  /**
   * Same as {@code drawTorusSolenoid(pGraphics, 6)}.
   *
   * @see #drawTorusSolenoid(PGraphics, float)
   */
  public static void drawTorusSolenoid(PGraphics pGraphics) {
    drawTorusSolenoid(pGraphics, 6);
  }

  /**
   * Same as {@code drawTorusSolenoid(pGraphics, 6, insideRadius)}.
   *
   * @see #drawTorusSolenoid(PGraphics, float)
   */
  public static void drawTorusSolenoid(PGraphics pGraphics, float insideRadius) {
    drawTorusSolenoid(pGraphics, 6, insideRadius);
  }

  /**
   * Same as {@code drawTorusSolenoid(pGraphics, faces, 100, insideRadius, insideRadius * 1.3f)}.
   *
   * @see #drawTorusSolenoid(PGraphics, int, int, float, float)
   */
  public static void drawTorusSolenoid(PGraphics pGraphics, int faces, float insideRadius) {
    drawTorusSolenoid(pGraphics, faces, 100, insideRadius, insideRadius * 1.3f);
  }

  /**
   * Draws a torus solenoid onto {@code pGraphics}.
   * <p>
   * Code contributed by Jacques Maire (http://www.alcys.com/) See also:
   * http://www.mathcurve.com/courbes3d/solenoidtoric/solenoidtoric.shtml
   * http://crazybiocomputing.blogspot.fr/2011/12/3d-curves-toric-solenoids.html
   *
   * @param faces
   * @param detail
   * @param insideRadius
   * @param outsideRadius
   */
  public static void drawTorusSolenoid(PGraphics pGraphics, int faces, int detail, float insideRadius, float outsideRadius) {
    pGraphics.pushStyle();
    pGraphics.noStroke();
    Vector v1, v2;
    int b, ii, jj, a;
    float eps = PApplet.TWO_PI / detail;
    for (a = 0; a < faces; a += 2) {
      pGraphics.beginShape(PApplet.TRIANGLE_STRIP);
      b = (a <= (faces - 1)) ? a + 1 : 0;
      for (int i = 0; i < (detail + 1); i++) {
        ii = (i < detail) ? i : 0;
        jj = ii + 1;
        float ai = eps * jj;
        float alpha = a * PApplet.TWO_PI / faces + ai;
        v1 = new Vector((outsideRadius + insideRadius * PApplet.cos(alpha)) * PApplet.cos(ai),
            (outsideRadius + insideRadius * PApplet.cos(alpha)) * PApplet.sin(ai), insideRadius * PApplet.sin(alpha));
        alpha = b * PApplet.TWO_PI / faces + ai;
        v2 = new Vector((outsideRadius + insideRadius * PApplet.cos(alpha)) * PApplet.cos(ai),
            (outsideRadius + insideRadius * PApplet.cos(alpha)) * PApplet.sin(ai), insideRadius * PApplet.sin(alpha));
        vertex(pGraphics, v1.x(), v1.y(), v1.z());
        vertex(pGraphics, v2.x(), v2.y(), v2.z());
      }
      pGraphics.endShape();
    }
    pGraphics.popStyle();
  }

  /**
   * Draws a cone onto {@code pGraphics} centered at {@code (0,0)} having
   * Semi-axis {@code a} and {@code b} and  {@code height} dimensions.
   * <p>
   * {@code a} represents the horizontal semi-axis
   * {@code b} represents the horizontal semi-axis
   *
   * @param pGraphics
   * @param height
   * @param a
   * @param b
   * @param detail
   */
  public void drawCone(PGraphics pGraphics, float height, float a, float b, int detail) {
    float x[] = new float[detail + 1];
    float y[] = new float[detail + 1];

    for (int i = 0; i <= detail; i++) {
      float theta = PApplet.TWO_PI * i / detail;
      float r = a * b / (float) (Math.sqrt(b * b * Math.cos(theta) * Math.cos(theta) + a * a * Math.sin(theta) * Math.sin(theta)));
      x[i] = r * (float) Math.cos(theta);
      y[i] = r * (float) Math.sin(theta);
    }
    pGraphics.beginShape(PApplet.TRIANGLE_FAN);
    pGraphics.vertex(0, 0, 0);
    for (int i = 0; i <= detail; i++) {
      pGraphics.vertex(x[i], y[i], height);
    }
    pGraphics.endShape(PApplet.CLOSE);
  }

  /**
   * Draws a cone onto {@code pGraphics} centered at {@code (0,0)} where
   * {@code vertices} represents a polygon on XY Plane and with {@code height} as height.
   *
   * @param pGraphics
   * @param height
   * @param vertices
   */
  public void drawCone(PGraphics pGraphics, float height, List<Vector> vertices) {
    pGraphics.beginShape(PApplet.TRIANGLE_FAN);
    pGraphics.vertex(0, 0, 0);
    for (Vector v : vertices) {
      pGraphics.vertex(v.x(), v.y(), height);
    }
    if (!vertices.isEmpty()) pGraphics.vertex(vertices.get(0).x(), vertices.get(0).y(), height);
    pGraphics.endShape();
  }

  /**
   * Draws a cone onto {@code pGraphics} centered at {@code (0,0,0)} where
   * {@code vertices} represents the base of the Polygon and with {@code scale} as maximum height.
   * <p>
   * It is desirable that each point in {@code vertices} lie inside the unit Sphere
   *
   * @param pGraphics
   * @param vertices
   * @param scale
   */
  public void drawCone(PGraphics pGraphics, List<Vector> vertices, float scale) {
    pGraphics.beginShape(PApplet.TRIANGLE_FAN);
    pGraphics.vertex(0, 0, 0);
    for (Vector v : vertices)
      pGraphics.vertex(scale * v.x(), scale * v.y(), scale * v.z());
    if (!vertices.isEmpty())
      pGraphics.vertex(scale * vertices.get(0).x(), scale * vertices.get(0).y(), scale * vertices.get(0).z());
    pGraphics.endShape();
  }

  /**
   * Draws an Arc onto {@code pGraphics} centered at {@code (0,0)} on the XY Plane
   * {@code minAngle} and {@code maxAngle} represents the Arc's width.
   *
   * @param pGraphics
   * @param radius
   * @param minAngle
   * @param maxAngle
   * @param detail
   */
  public void drawArc(PGraphics pGraphics, float radius, float minAngle, float maxAngle, int detail) {
    pGraphics.beginShape(PApplet.TRIANGLE_FAN);
    pGraphics.vertex(0, 0, 0);
    float step = (maxAngle - minAngle) / detail;
    for (float theta = minAngle; theta <= maxAngle; theta += step)
      pGraphics.vertex(radius * (float) Math.cos(theta), radius * (float) Math.sin(theta));
    pGraphics.endShape(PApplet.CLOSE);
  }

  /**
   * Same as {@code drawConstraint(frontBuffer(), frame)}.
   *
   * @see #drawConstraint(PGraphics, Frame)
   */
  public void drawConstraint(Frame frame) {
    drawConstraint(frontBuffer(), frame);
  }

  /**
   * Draws the frame constraint if it's non-null.
   *
   * @see Frame#constraint()
   * @see frames.core.constraint.Constraint
   */
  public void drawConstraint(PGraphics pGraphics, Frame frame) {
    if (frame == null) return;
    if (frame.constraint() == null) return;
    // TODO test
    if (!frame.isAttached(this)) return;
    float boneLength = 0;
    if (!frame.children().isEmpty()) {
      for (Frame child : frame.children())
        boneLength += child.translation().magnitude();
      boneLength = boneLength / (1.f * frame.children().size());
    } else
      boneLength = frame.translation().magnitude();
    if (boneLength == 0) return;

    pGraphics.pushMatrix();
    pGraphics.pushStyle();
    pGraphics.noStroke();
    //TODO: use different colors
    pGraphics.fill(246, 117, 19, 80);
    Frame reference = new Frame(new Vector(), frame.rotation().inverse());
    //TODO: Check implementation for non symmetric semi-axes
    if (frame.constraint() instanceof BallAndSocket) {
      BallAndSocket constraint = (BallAndSocket) frame.constraint();
      reference.rotate(constraint.restRotation());
      applyTransformation(reference);
      drawAxes(pGraphics,5);
      drawCone(pGraphics, boneLength / 2.f,
          (boneLength / 2.f) * PApplet.tan(constraint.left()),
          (boneLength / 2.f) * PApplet.tan(constraint.up()), 20);
    } else if (frame.constraint() instanceof PlanarPolygon) {
      reference.rotate(((PlanarPolygon) frame.constraint()).restRotation());
      applyTransformation(reference);
<<<<<<< HEAD
      drawAxes(pGraphics,5);
      drawCone(pGraphics, ((PlanarPolygon) node.constraint()).height(), ((PlanarPolygon) node.constraint()).vertices());
    } else if (node.constraint() instanceof SphericalPolygon) {
      reference.rotate(((SphericalPolygon) node.constraint()).restRotation());
      applyTransformation(reference);
      drawAxes(pGraphics,5);
      drawCone(pGraphics, ((SphericalPolygon) node.constraint()).vertices(), boneLength);
    } else if (node.constraint() instanceof Hinge) {
      Hinge constraint = (Hinge) node.constraint();
      if (node.children().size() == 1) {
        //reference.rotate(constraint.restRotation());
        Vector axis = constraint.restRotation().rotate(constraint.axis().get());
        if(Vector.squaredNorm(axis) == 0){
          pGraphics.popStyle();
          pGraphics.popMatrix();
          return;
        }
        Vector rest = Vector.projectVectorOnPlane(node.children().get(0).translation().get(), axis);
        Quaternion rotation = new Quaternion(new Vector(0, 0, 1), axis);
=======
      drawAxes(5);
      drawCone(pGraphics, ((PlanarPolygon) frame.constraint()).height(), ((PlanarPolygon) frame.constraint()).vertices());
    } else if (frame.constraint() instanceof SphericalPolygon) {
      reference.rotate(((SphericalPolygon) frame.constraint()).restRotation());
      applyTransformation(reference);
      drawAxes(5);
      drawCone(pGraphics, ((SphericalPolygon) frame.constraint()).vertices(), boneLength);
    } else if (frame.constraint() instanceof Hinge) {
      Hinge constraint = (Hinge) frame.constraint();
      if (frame.children().size() == 1) {
        Vector axis = constraint.restRotation().rotate(constraint.axis());
        reference.rotate(constraint.restRotation());
        Vector rest = Vector.projectVectorOnPlane(frame.rotation().inverse().rotate(frame.children().get(0).translation()), axis);
>>>>>>> 68069c9e
        //Align Z-Axis with Axis
        reference.rotate(rotation);
        rest = rotation.inverseRotate(rest);
        reference.rotate(new Quaternion(new Vector(1, 0, 0), rest));
        //Align X-Axis with rest Axis
        applyTransformation(reference);
        drawAxes(pGraphics,5);
        drawArc(pGraphics, boneLength / 2.f, -constraint.minAngle(), constraint.maxAngle(), 10);
      }
    }
    pGraphics.popStyle();
    pGraphics.popMatrix();
  }

  /**
   * Converts the {@code x, y} coordinates into a new {@link Point} and returns it.
   */
  public static Point toPoint(float x, float y) {
    return new Point(x, y);
  }

  /**
   * Returns the last horizontal mouse displacement.
   */
  public float mouseDX() {
    return pApplet().mouseX - pApplet().pmouseX;
  }

  /**
   * Same as {@code return mouseRADX(PI / width())}.
   *
   * @see #mouseRADX(float)
   */
  public float mouseRADX() {
    return mouseRADX(PI / width());
  }

  /**
   * Converts {@link #mouseDX()} into angular displacement (in radians) according to {@code sensitivity}
   * and returns it.
   */
  public float mouseRADX(float sensitivity) {
    return mouseDX() * sensitivity;
  }

  /**
   * Returns the last vertical mouse displacement.
   */
  public float mouseDY() {
    return pApplet().mouseY - pApplet().pmouseY;
  }

  /**
   * Same as {@code return mouseRADY(PI / height())}.
   *
   * @see #mouseRADY(float)
   */
  public float mouseRADY() {
    return mouseRADY(PI / height());
  }

  /**
   * Converts {@link #mouseDY()} into angular displacement (in radians) according to {@code sensitivity}
   * and returns it.
   */
  public float mouseRADY(float sensitivity) {
    return mouseDY() * sensitivity;
  }

  /**
   * Returns the current mouse cursor position.
   */
  public Point mouse() {
    return toPoint(pApplet().mouseX - originCorner().x(), pApplet().mouseY - originCorner().y());
  }

  /**
   * Returns the previous mouse cursor position.
   */
  public Point pmouse() {
    return toPoint(pApplet().pmouseX - originCorner().x(), pApplet().pmouseY - originCorner().y());
  }

  /**
   * Same as {@code return track(mouse())}.
   *
   * @see #track(Point)
   * @see #mouse()
   */
  public Frame track() {
    return track(mouse());
  }

  /**
   * Same as {@code cast(mouse())}.
   *
   * @see #cast(String, Point)
   * @see #mouse()
   */
  public void cast() {
    cast(mouse());
  }

  /**
   * Same as {@code translate(mouseDX(), mouseDY())}.
   *
   * @see #translate(float, float)
   * @see #mouseDX()
   * @see #mouseDY()
   */
  public void translate() {
    translate(mouseDX(), mouseDY());
  }

  /**
   * Same as {@code translate(mouseDX(), mouseDY(), frame)}.
   *
   * @see #translate(float, float, Frame)
   * @see #mouseDX()
   * @see #mouseDY()
   */
  public void translate(Frame frame) {
    translate(mouseDX(), mouseDY(), frame);
  }

  /**
   * Same as {@code spin(pmouse(), mouse())}.
   *
   * @see #spin(Point, Point)
   * @see #pmouse()
   * @see #mouse()
   */
  public void spin() {
    spin(pmouse(), mouse());
  }

  /**
   * Same as {@code spin(pmouse(), mouse(), frame)}.
   *
   * @see #spin(Point, Point, Frame)
   * @see #pmouse()
   * @see #mouse()
   */
  public void spin(Frame frame) {
    spin(pmouse(), mouse(), frame);
  }

  // only eye

  /**
   * Same as {@code lookAround(mouseRADX(), mouseRADY())}.
   *
   * @see #lookAround(float, float)
   * @see #mouseRADX()
   * @see #mouseRADY()
   */
  public void lookAround() {
    lookAround(mouseRADX(), mouseRADY());
  }

  /**
   * Same as {@code rotateCAD(mouseRADX(), mouseRADY())}.
   *
   * @see #rotateCAD(float, float)
   * @see #mouseRADX()
   * @see #mouseRADY()
   */
  public void rotateCAD() {
    rotateCAD(mouseRADX(), mouseRADY());
  }

  /**
   * Same as {@code rotateCAD(mouseRADX(), mouseRADY(), up)}.
   *
   * @see #rotateCAD(float, float, Vector)
   * @see #mouseRADX()
   * @see #mouseRADY()
   */
  public void rotateCAD(Vector up) {
    rotateCAD(mouseRADX(), mouseRADY(), up);
  }

  /*
  public void screenRotate() {
    super.screenRotate(new Point(pApplet().pmouseX, pApplet().pmouseY), new Point(pApplet().mouseX, pApplet().mouseY));
  }

  public void screenRotate(float sensitivity) {
    super.screenRotate(new Point(pApplet().pmouseX, pApplet().pmouseY), new Point(pApplet().mouseX, pApplet().mouseY), sensitivity);
  }

  public void screenRotate(Frame frame) {
    super.screenRotate(new Point(pApplet().pmouseX, pApplet().pmouseY), new Point(pApplet().mouseX, pApplet().mouseY), frame);
  }

  public void screenRotate(float sensitivity, Frame frame) {
    super.screenRotate(new Point(pApplet().pmouseX, pApplet().pmouseY), new Point(pApplet().mouseX, pApplet().mouseY), sensitivity, frame);
  }
  */
}<|MERGE_RESOLUTION|>--- conflicted
+++ resolved
@@ -2850,34 +2850,13 @@
       BallAndSocket constraint = (BallAndSocket) frame.constraint();
       reference.rotate(constraint.restRotation());
       applyTransformation(reference);
-      drawAxes(pGraphics,5);
+      drawAxes(5);
       drawCone(pGraphics, boneLength / 2.f,
           (boneLength / 2.f) * PApplet.tan(constraint.left()),
           (boneLength / 2.f) * PApplet.tan(constraint.up()), 20);
     } else if (frame.constraint() instanceof PlanarPolygon) {
       reference.rotate(((PlanarPolygon) frame.constraint()).restRotation());
       applyTransformation(reference);
-<<<<<<< HEAD
-      drawAxes(pGraphics,5);
-      drawCone(pGraphics, ((PlanarPolygon) node.constraint()).height(), ((PlanarPolygon) node.constraint()).vertices());
-    } else if (node.constraint() instanceof SphericalPolygon) {
-      reference.rotate(((SphericalPolygon) node.constraint()).restRotation());
-      applyTransformation(reference);
-      drawAxes(pGraphics,5);
-      drawCone(pGraphics, ((SphericalPolygon) node.constraint()).vertices(), boneLength);
-    } else if (node.constraint() instanceof Hinge) {
-      Hinge constraint = (Hinge) node.constraint();
-      if (node.children().size() == 1) {
-        //reference.rotate(constraint.restRotation());
-        Vector axis = constraint.restRotation().rotate(constraint.axis().get());
-        if(Vector.squaredNorm(axis) == 0){
-          pGraphics.popStyle();
-          pGraphics.popMatrix();
-          return;
-        }
-        Vector rest = Vector.projectVectorOnPlane(node.children().get(0).translation().get(), axis);
-        Quaternion rotation = new Quaternion(new Vector(0, 0, 1), axis);
-=======
       drawAxes(5);
       drawCone(pGraphics, ((PlanarPolygon) frame.constraint()).height(), ((PlanarPolygon) frame.constraint()).vertices());
     } else if (frame.constraint() instanceof SphericalPolygon) {
@@ -2891,14 +2870,12 @@
         Vector axis = constraint.restRotation().rotate(constraint.axis());
         reference.rotate(constraint.restRotation());
         Vector rest = Vector.projectVectorOnPlane(frame.rotation().inverse().rotate(frame.children().get(0).translation()), axis);
->>>>>>> 68069c9e
         //Align Z-Axis with Axis
-        reference.rotate(rotation);
-        rest = rotation.inverseRotate(rest);
-        reference.rotate(new Quaternion(new Vector(1, 0, 0), rest));
+        reference.rotate(new Quaternion(new Vector(0, 0, 1), axis));
         //Align X-Axis with rest Axis
+        reference.rotate(new Quaternion(new Vector(1, 0, 0), reference.rotation().inverse().rotate(rest)));
         applyTransformation(reference);
-        drawAxes(pGraphics,5);
+        drawAxes(5);
         drawArc(pGraphics, boneLength / 2.f, -constraint.minAngle(), constraint.maxAngle(), 10);
       }
     }
