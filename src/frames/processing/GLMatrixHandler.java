--- conflicted
+++ resolved
@@ -75,11 +75,7 @@
 
   @Override
   public void _bindModelView(Matrix matrix) {
-<<<<<<< HEAD
-    if (_graph.is3D())
-=======
     if (pggl().is3D())
->>>>>>> eddb9f83
       pggl().setMatrix(Scene.toPMatrix(matrix));// in P5 this caches projmodelview
     else {
       pggl().modelview.set(Scene.toPMatrix(matrix));
