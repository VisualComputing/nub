--- conflicted
+++ resolved
@@ -876,11 +876,7 @@
    * @see #orthographic(float, float, float, float)
    * @see #view(Vector, Quaternion)
    */
-<<<<<<< HEAD
-  public static Matrix perspective(float zNear, float zFar, float aspectRatio, float magnitude) {
-=======
   public static Matrix perspective(float magnitude, float aspectRatio, float zNear, float zFar) {
->>>>>>> 746a1ae5
     // same as gluPerspective( 180*fieldOfView()/PI, aspectRatio(), zNear(), zFar() );
     Matrix projection = new Matrix();
     // all non null coefficients were set to 0 in constructor
@@ -896,29 +892,17 @@
   /**
    * Returns an orthographic projection matrix from the given parameters.
    * <p>
-<<<<<<< HEAD
-   * All parameter values should be positive, but {@code halfHeight} which may be negative in case you want to invert
-=======
    * All parameter values should be positive, but {@code height} which may be negative in case you want to invert
->>>>>>> 746a1ae5
    * the projected image across the eye y-axis.
    *
    * @see #perspective(float, float, float, float)
    * @see #view(Vector, Quaternion)
    */
-<<<<<<< HEAD
-  public static Matrix orthographic(float zNear, float zFar, float halfWidth, float halfHeight) {
-    // same as glOrtho( -w, w, -h, h, zNear(), zFar() );
-    Matrix projection = new Matrix();
-    projection._matrix[0] = 1 / halfWidth;
-    projection._matrix[5] = 1 / halfHeight;
-=======
   public static Matrix orthographic(float width, float height, float zNear, float zFar) {
     // same as glOrtho( -w, w, -h, h, zNear(), zFar() );
     Matrix projection = new Matrix();
     projection._matrix[0] = 2 / width;
     projection._matrix[5] = 2 / height;
->>>>>>> 746a1ae5
     projection._matrix[10] = -2 / (zFar - zNear);
     projection._matrix[11] = 0;
     projection._matrix[14] = -(zFar + zNear) / (zFar - zNear);
