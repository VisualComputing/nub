--- conflicted
+++ resolved
@@ -10,6 +10,8 @@
 
 package frames.core;
 
+import frames.ik.Solver;
+import frames.ik.TreeSolver;
 import frames.primitives.*;
 import frames.timing.Animator;
 import frames.timing.TimingHandler;
@@ -142,11 +144,6 @@
   protected boolean _coefficientsUpdate;
   protected Vector _normal[];
   protected float _distance[];
-<<<<<<< HEAD
-  // rescale ortho when anchor changes
-  protected float _rapK = 1;
-=======
->>>>>>> 746a1ae5
   // handed and HUD
   protected boolean _rightHanded;
   protected int _hudCalls;
@@ -240,6 +237,7 @@
     setHeight(height);
 
     _seeds = new ArrayList<Frame>();
+    _solvers = new ArrayList<TreeSolver>();
     _timingHandler = new TimingHandler();
 
     setRadius(100);
@@ -358,19 +356,7 @@
   }
 
   /**
-<<<<<<< HEAD
-   * Returns the vertical field of view of the {@link #eye()} (in radians) computed as
-   * {@code 2 * (float) Math.atan(eye().magnitude())}.
-   * <p>
-   * Value is set using {@link #setFieldOfView(float)}. Default value is pi/3 radians.
-   * This value is meaningless if the graph {@link #type()} is {@link Type#ORTHOGRAPHIC}.
-   * <p>
-   * The field of view corresponds the one used in {@code gluPerspective}. It sets the Y
-   * (vertical) aperture of the eye. The X (horizontal) angle is inferred from the
-   * window aspect ratio (see {@link #aspectRatio()} and {@link #horizontalFieldOfView()}).
-=======
    * Same as {@code setType(type); setAperture(type() == Type.PERSPECTIVE ? (float)Math.PI / 3 : foreshortening())}.
->>>>>>> 746a1ae5
    *
    * @see #setType(Type)
    * @see #setAperture(Type, float)
@@ -418,21 +404,12 @@
    * @see #radians(float)
    * @see #magnitude(float)
    */
-<<<<<<< HEAD
-  public float fieldOfView() {
-    return 2 * (float) Math.atan(eye().magnitude());
-  }
-
-  /**
-   * Same as {@code eye().setMagnitude((float) Math.tan(fov / 2))}.
-=======
   public void setAperture(float aperture) {
     eye().setMagnitude(type() == Type.PERSPECTIVE ? magnitude(aperture) : aperture);
   }
 
   /**
    * Sets the {@link Graph#horizontalAperture()} of the {@link #eye()} (in radians).
->>>>>>> 746a1ae5
    * <p>
    * {@link Graph#horizontalAperture()} and {@link Graph#aperture()} are linked by the
    * {@link Graph#aspectRatio()}. This method actually calls:
@@ -449,13 +426,8 @@
    * @see #radians(float)
    * @see #magnitude(float)
    */
-<<<<<<< HEAD
-  public void setFieldOfView(float fov) {
-    eye().setMagnitude((float) Math.tan(fov / 2));
-=======
   public void setHorizontalAperture(float aperture) {
     setAperture(type() == Type.PERSPECTIVE ? 2.0f * (float) Math.atan((float) Math.tan(aperture / 2.0f) / aspectRatio()) : aperture);
->>>>>>> 746a1ae5
   }
 
   /**
@@ -507,13 +479,8 @@
    *
    * @see #radians(float)
    */
-<<<<<<< HEAD
-  public float horizontalFieldOfView() {
-    return 2 * (float) Math.atan((eye() == null ? 1 : eye().magnitude()) * aspectRatio());
-=======
   public static float magnitude(float fov) {
     return (float) Math.tan(fov / 2);
->>>>>>> 746a1ae5
   }
 
   /**
@@ -527,27 +494,7 @@
    * <b>Attention:</b> The {@link Graph#aperture()} is clamped to PI/2. This happens
    * when the eye is at a distance lower than sqrt(2) * radius() from the center().
    *
-<<<<<<< HEAD
-   * @see #setFieldOfView(float)
-   */
-  // TODO shadow maps computation docs are missing
-  public void fitFieldOfView() {
-    if (Vector.scalarProjection(Vector.subtract(eye().position(), center()), eye().zAxis()) > (float) Math.sqrt(2) * radius())
-      setFieldOfView(2 * (float) Math.asin(radius() / Vector.scalarProjection(Vector.subtract(eye().position(), center()), eye().zAxis())));
-    else
-      setFieldOfView((float) Math.PI / 2);
-  }
-
-  /**
-   * Sets the {@link Graph#horizontalFieldOfView()} of the {@link #eye()} (in radians).
-   * <p>
-   * {@link Graph#horizontalFieldOfView()} and {@link Graph#fieldOfView()} are linked by the
-   * {@link Graph#aspectRatio()}. This method actually calls:
-   * {@code setFieldOfView(( 2 * atan (tan(hfov / 2) / aspectRatio()) ))} so that a
-   * call to {@link Graph#horizontalFieldOfView()} returns the expected value.
-=======
    * @see #setAperture(float)
->>>>>>> 746a1ae5
    */
   public void autoAperture() {
     switch (type()) {
@@ -684,63 +631,6 @@
     _zClippingCoefficient = coef;
   }
 
-<<<<<<< HEAD
-  /**
-   * Returns the {@code halfWidth} and {@code halfHeight} of the eye boundary.
-   * While first element holds {@code halfWidth}, the second one
-   * holds {@code halfHeight}. Values are computed as:
-   * {@code _rescalingFactor() * (eye().magnitude() * width() / 2)}
-   * and {@code _rescalingFactor() * (eye().magnitude() * height() / 2)},
-   * respectively.
-   * <p>
-   * These values are valid for 2d and orthographic graphs (but not perspective) and they are
-   * expressed in virtual world units.
-   * <p>
-   * In the case of orthographs graphs these values are proportional to the eye (z
-   * projected) distance to the {@link #anchor()}. When zooming on the object, the eye
-   * is translated forward and its boundary is narrowed, making the object appear bigger
-   * on screen, as intuitively expected.
-   * <p>
-   * Overload this method to change this behavior if desired.
-   *
-   * @see #_rescalingFactor()
-   */
-  public float[] boundaryWidthHeight() {
-    float[] target = new float[2];
-    if ((target == null) || (target.length != 2)) {
-      target = new float[2];
-    }
-
-    float orthoCoef = _rescalingFactor();
-
-    target[0] = orthoCoef * (eye().magnitude() * width() / 2);
-    target[1] = orthoCoef * (eye().magnitude() * height() / 2);
-
-    return target;
-  }
-
-  /**
-   * In 2D returns {@code 1}.
-   * <p>
-   * In 3D returns a value proportional to the eye (z projected) distance to the
-   * {@link #anchor()} so that when zooming on the object, the ortho eye is translated
-   * forward and its boundary is narrowed, making the object appear bigger on screen, as
-   * intuitively expected.
-   * <p>
-   * Value is computed as: {@code 2 * Vector.scalarProjection(Vector.subtract(eye().position(), anchor()), eye().zAxis()) / screenHeight()}.
-   *
-   * @see #boundaryWidthHeight()
-   */
-  protected float _rescalingFactor() {
-    if (is2D())
-      return 1.0f;
-    float toAnchor = Vector.scalarProjection(Vector.subtract(eye().position(), anchor()), eye().zAxis());
-    float epsilon = 0.0001f;
-    return (2 * (toAnchor == 0 ? epsilon : toAnchor) * _rapK / height());
-  }
-
-=======
->>>>>>> 746a1ae5
   // Graph and frames stuff
 
   /**
@@ -1026,57 +916,7 @@
   }
 
   /**
-<<<<<<< HEAD
-   * Computes and returns the projection matrix associated with the graph.
-   * <p>
-   * If the graph type is PERSPECTIVE, defines a projection matrix using the
-   * {@link #fieldOfView()}, {@link #aspectRatio()}, {@link #zNear()} and {@link #zFar()}
-   * parameters.
-   * <p>
-   * If the graph type is ORTHOGRAPHIC or TWO_D, the frustum's width and height are set using
-   * {@link #boundaryWidthHeight()}.
-   * <p>
-   * Both PERSPECTIVE and ORTHOGRAPHIC types use {@link #zNear()} and {@link #zFar()}
-   * to place the clipping planes. These values are determined from radius() and center() so that
-   * they best fit the graph size.
-   * <p>
-   * Override {@link #computeCustomProjection()} to define a CUSTOM projection.
-   *
-   * <b>Note 1:</b> This method is called by {@link #preDraw()}.
-   *
-   * <b>Note 2:</b> Note that the computation of both, the PERSPECTIVE and ORTHOGRAPHIC frustum
-   * shapes depend on the eye magnitude, see {@link #fieldOfView()} and {@link #boundaryWidthHeight()}.
-   */
-  public Matrix computeProjection() {
-    Matrix projection = null;
-    switch (type()) {
-      case PERSPECTIVE:
-        projection = Matrix.perspective(zNear(), zFar(), aspectRatio(), isLeftHanded() ? -eye().magnitude() : eye().magnitude());
-        break;
-      case TWO_D:
-      case ORTHOGRAPHIC:
-        float[] wh = boundaryWidthHeight();
-        projection = Matrix.orthographic(zNear(), zFar(), wh[0], isLeftHanded() ? -wh[1] : wh[1]);
-        break;
-      case CUSTOM:
-        projection = computeCustomProjection();
-    }
-    return projection;
-  }
-
-  /**
-   * Override this method to define a graph CUSTOM projection matrix.
-   */
-  protected Matrix computeCustomProjection() {
-    return new Matrix();
-  }
-
-  /**
-   * Sets the {@link MatrixHandler} defining how dandelion matrices
-   * are to be handled.
-=======
    * Sets the {@link MatrixHandler} defining how matrices are to be handled.
->>>>>>> 746a1ae5
    *
    * @see #matrixHandler()
    */
@@ -2419,6 +2259,85 @@
     return _lastNonEyeUpdate;
   }
 
+  /**
+   * Return registered solvers
+   */
+  public List<TreeSolver> treeSolvers() {
+    return _solvers;
+  }
+
+  /**
+   * Registers the given chain to solve IK.
+   */
+  public TreeSolver registerTreeSolver(Frame frame) {
+    for (TreeSolver solver : _solvers)
+      //If Head is Contained in any structure do nothing
+      if (!path(solver.head(), frame).isEmpty())
+        return null;
+    TreeSolver solver = new TreeSolver(frame);
+    _solvers.add(solver);
+    //Add task
+    registerTask(solver.task());
+    solver.task().run(40);
+    return solver;
+  }
+
+  /**
+   * Unregisters the IK Solver with the given Frame as branchRoot
+   */
+  public boolean unregisterTreeSolver(Frame frame) {
+    TreeSolver toRemove = null;
+    for (TreeSolver solver : _solvers) {
+      if (solver.head() == frame) {
+        toRemove = solver;
+        break;
+      }
+    }
+    //Remove task
+    unregisterTask(toRemove.task());
+    return _solvers.remove(toRemove);
+  }
+
+  /**
+   * Gets the IK Solver with associated with branchRoot frame
+   */
+  public TreeSolver treeSolver(Frame frame) {
+    for (TreeSolver solver : _solvers) {
+      if (solver.head() == frame) {
+        return solver;
+      }
+    }
+    return null;
+  }
+
+  public boolean addIKTarget(Frame endEffector, Frame target) {
+    for (TreeSolver solver : _solvers) {
+      if (solver.addTarget(endEffector, target)) return true;
+    }
+    return false;
+  }
+
+  /**
+   * Same as {@code executeIKSolver(_solver, 40)}.
+   *
+   * @see #executeSolver(Solver, long)
+   */
+  public void executeSolver(Solver solver) {
+    executeSolver(solver, 40);
+  }
+
+  /**
+   * Only meaningful for non-registered solvers. Solver should be different than
+   * {@link TreeSolver}.
+   *
+   * @see #registerTreeSolver(Frame)
+   * @see #unregisterTreeSolver(Frame)
+   */
+  public void executeSolver(Solver solver, long period) {
+    registerTask(solver.task());
+    solver.task().run(period);
+  }
+
   // traversal
 
   // detached frames
