/****************************************************************************************
 * frames
 * Copyright (c) 2018 National University of Colombia, https://visualcomputing.github.io/
 * @author Jean Pierre Charalambos, https://github.com/VisualComputing
 *
 * All rights reserved. A 2D or 3D scene graph library providing eye, input and timing
 * handling to a third party (real or non-real time) renderer. Released under the terms
 * of the GPL v3.0 which is available at http://www.gnu.org/licenses/gpl.html
 ****************************************************************************************/

package frames.core;

import frames.ik.Solver;
import frames.ik.TreeSolver;
import frames.primitives.*;
import frames.timing.Animator;
import frames.timing.TimingHandler;
import frames.timing.TimingTask;

import java.util.ArrayList;
import java.util.HashMap;
import java.util.Iterator;
import java.util.List;

/**
 * A 2D or 3D scene graph providing eye, input and timing handling to a raster or ray-tracing
 * renderer.
 * <h1>1. Types and dimensions</h1>
 * To set the viewing volume use {@link #setFrustum(Vector, float)} or {@link #setFrustum(Vector, Vector)}.
 * Both call {@link #setCenter(Vector)} and {@link #setRadius(float)} which defined a viewing ball
 * with {@link #center()} and {@link #radius()} parameters. See also {@link #setZClippingCoefficient(float)} and
 * {@link #setZNearCoefficient(float)} for a 3d graph.
 * <p>
<<<<<<< HEAD
 * The way the {@link #projection()} matrix is computed
 * (see {@link Frame#projection(Type, float, float, float, float, boolean)}),
=======
 * The way the projection matrix is computed (see
 * {@link Frame#projection(Type, float, float, float, float, boolean)}),
>>>>>>> eddb9f83
 * defines the type of the graph as: {@link Type#PERSPECTIVE}, {@link Type#ORTHOGRAPHIC}
 * for 3d graphs and {@link Type#TWO_D} for a 2d graph.
 * <h1>2. Scene graph handling</h1>
 * A graph forms a tree of (attached) {@link Frame}s whose visual representations may be
 * {@link #render()}. Note that {@link #render()} should be called within your main-event loop.
 * <p>
 * The frame collection belonging to the graph may be retrieved with {@link #frames()}.
 * The graph provides other useful routines to handle the hierarchy, such as
 * {@link #pruneBranch(Frame)}, {@link #appendBranch(List)}, {@link #isReachable(Frame)},
 * {@link #branch(Frame)}, and {@link #clear()}.
 * <h2>2.1. Eye handling</h2>
 * Any {@link Frame} (belonging or not to the graph hierarchy) may be set as the {@link #eye()}
 * (see {@link #setEye(Frame)}). Several frame wrapper functions to handle the eye, such as
 * {@link #lookAt(Vector)}, {@link #at()}, {@link #setViewDirection(Vector)},
 * {@link #setUpVector(Vector)}, {@link #upVector()}, {@link #fitFOV()},
 * {@link #fov()}, {@link #fit()}, {@link #screenLocation(Vector, Frame)} and
 * {@link #location(Vector, Frame)}, are provided for convenience.
 * <h1>3. Interactivity</h1>
 * Several methods taking a {@link Frame} parameter provide interactivity to frames, such as
 * {@link #translate(float, float, float, Frame)},
 * {@link #rotate(float, float, float, Frame)} and {@link #scale(float, Frame)}.
 * <p>
 * Some interactivity methods are only available for the {@link #eye()} and hence they don't
 * take a frame parameter, such as {@link #lookAround(float, float)} or {@link #rotateCAD(float, float)}.
 * <p>
 * Call {@link #control(Frame, Object...)} to send arbitrary gesture data to the frame. Note that
 * {@link Frame#interact(Object...)} should be overridden to implement the frame custom behavior.
 * <p>
 * To check if a given frame would be picked with a ray casted at a given screen position
 * use {@link #tracks(float, float, Frame)}. Refer to {@link Frame#pickingThreshold()} (and
 * {@link Frame#setPickingThreshold(float)}) for the different frame picking policies.
 * <h1>4. Human Interface Devices</h1>
 * Setting up a <a href="https://en.wikipedia.org/wiki/Human_interface_device">Human Interface Device (hid)</a>
 * is a two step process: 1. Define an {@code hid} tracked-frame instance, using an arbitrary name for it
 * (see {@link #setTrackedFrame(String, Frame)}); and, 2. Call any interactivity method that take an {@code hid}
 * param (such as {@link #translate(String, float, float, float)}, {@link #rotate(String, float, float, float)}
 * or {@link #scale(String, float)}) following the name convention you defined in 1. Observations:
 * <ol>
 * <li>An {@code hid} tracked-frame (see {@link #trackedFrame(String)}) defines in turn an {@code hid} default-frame
 * (see {@link #defaultFrame(String)}) which simply returns the tracked-frame or the {@link #eye()} when the
 * {@code hid} tracked-frame is {@code null}.</li>
 * <li>The {@code hid} interactivity methods are implemented in terms of the ones defined previously
 * by simply passing the {@code hid} {@link #defaultFrame(String)} to them (e.g.,
 * {@link #scale(String, float)} calls {@link #scale(float, Frame)} passing the {@code hid} default-frame).</li>
 * <li>The default {@code hid} is defined with a {@code null} String parameter (e.g.,
 * {@link #scale(float delta)} simply calls {@code scale(null, delta)}).</li>
 * <li>To update an {@code hid} tracked-frame using ray-casting call {@link #track(String, Point, Frame[])}
 * (detached or attached frames), {@link #track(String, Point)} (only attached frames) or
 * {@link #cast(String, Point)} (only for attached frames too). While {@link #track(String, Point, Frame[])} and
 * {@link #track(String, Point)} update the {@code hid} tracked-frame synchronously (i.e., they return the
 * {@code hid} tracked-frame immediately), {@link #cast(String, Point)} updates it asynchronously (i.e., it
 * optimally updates the {@code hid} tracked-frame during the next call to the {@link #render()} algorithm).</li>
 * </ol>
 * <h1>5. Timing handling</h1>
 * The graph performs timing handling through a {@link #timingHandler()}. Several
 * {@link TimingHandler} wrapper functions, such as {@link #registerTask(TimingTask)}
 * and {@link #registerAnimator(Animator)}, are provided for convenience.
 * <p>
 * A default {@link #interpolator()} may perform several {@link #eye()} interpolations
 * such as {@link #fit(float)}, {@link #fit(Rectangle)},
 * {@link #fit(Frame)} and {@link #fit(Frame, float)}. Refer to the
 * {@link Interpolator} documentation for details.
 * <h1>6. Visibility and culling techniques</h1>
 * Geometry may be culled against the viewing volume by calling {@link #isPointVisible(Vector)},
 * {@link #ballVisibility(Vector, float)} or {@link #boxVisibility(Vector, Vector)}. Make sure
 * to call {@link #enableBoundaryEquations()} first, since update of the viewing volume
 * boundary equations are disabled by default (see {@link #enableBoundaryEquations()} and
 * {@link #areBoundaryEquationsEnabled()}).
 * <h1>7. Matrix handling</h1>
 * The graph performs matrix handling through a {@link #matrixHandler()} (see also
 * {@link #setMatrixHandler(MatrixHandler)}) which should be overridden according to how your
 * renderer handles the matrix shader uniform variables. Refer to the {@link MatrixHandler}
 * documentation for details.
 * <p>
 * To apply the transformation defined by a frame call {@link #applyTransformation(Frame)}
 * (see also {@link #applyWorldTransformation(Frame)}) between {@code pushModelView()} and
 * {@code popModelView()}. Note that the frame transformations are applied automatically by
 * the {@link #render(Object)} algorithm (in this case you don't need to call them).
 * <p>
 * To define your geometry on the screen coordinate system (such as when drawing 2d controls
 * on top of a 3d graph) issue your drawing code between {@link #beginHUD()} and
 * {@link #endHUD()}. These methods are {@link MatrixHandler} wrapper functions
 * with the same signatures provided for convenience.
 * <p>
 * To bind a graph to a third party renderer override {@link MatrixHandler} and set it
 * with {@link #setMatrixHandler(MatrixHandler)} (refer to the {@link MatrixHandler}
 * documentation for details).
 *
 * @see TimingHandler
 * @see #applyTransformation(Frame)
 * @see MatrixHandler
 */
public class Graph {
  // offscreen
  protected Point _upperLeftCorner;
  protected boolean _offscreen;

  // 0. Contexts
  protected Object _bb, _fb;
  // 1. Eye
  protected Frame _eye;
  protected long _lastEqUpdate;
  protected Vector _center;
  protected float _radius;
  protected Vector _anchor;
  //Interpolator
  protected Interpolator _interpolator;
  //boundary eqns
  protected float _coefficients[][];
  protected boolean _coefficientsUpdate;
  protected Vector _normal[];
  protected float _distance[];
  // handed and HUD
  protected boolean _rightHanded;
  protected int _hudCalls;

  // 2. Matrix handler
  protected MatrixHandler _matrixHandler;

  // 3. Handlers
  protected class Ray {
    public String _hid;
    public Point _pixel;

    Ray(String hid, Point pixel) {
      _hid = hid;
      _pixel = pixel;
    }
  }

  protected TimingHandler _timingHandler;
  protected HashMap<String, Frame> _agents;
  protected ArrayList<Ray> _rays;

  // 4. Graph
  protected List<Frame> _seeds;
  protected long _lastNonEyeUpdate = 0;

  // 5. Interaction methods
  Vector _upVector;
  protected long _lookAroundCount;

  // 6. IKinematics solvers
  protected List<TreeSolver> _solvers;

  /**
   * Enumerates the different visibility states an object may have respect to the eye
   * boundary.
   */
  public enum Visibility {
    VISIBLE, SEMIVISIBLE, INVISIBLE
  }

  Type _type;

  /**
   * Enumerates the graph types.
   * <p>
   * The type mainly defines the way the projection matrix is computed.
   */
  public enum Type {
    PERSPECTIVE, ORTHOGRAPHIC, TWO_D, CUSTOM
  }

  private float _zNearCoefficient;
  private float _zClippingCoefficient;

  /**
   * Same as {@code this(Type.PERSPECTIVE, w, h)}
   *
   * @see #Graph(Type, int, int)
   */
  public Graph(int width, int height) {
    this(Type.PERSPECTIVE, width, height);
  }

  /**
   * Default constructor defines a right-handed graph with the specified {@code width} and
   * {@code height} screen window dimensions. The graph {@link #center()} and
   * {@link #anchor()} are set to {@code (0,0,0)} and its {@link #radius()} to {@code 100}.
   * <p>
   * The constructor sets a {@link Frame} instance as the graph {@link #eye()} and then
   * calls {@link #fit()}, so that the entire scene fits the screen dimensions.
   * <p>
   * The constructor also instantiates the graph {@link #matrixHandler()} and
   * {@link #timingHandler()}.
   * <p>
   * Third party graphs should additionally:
   * <ol>
   * <li>(Optionally) Define a custom {@link #matrixHandler()}. Only if the target platform
   * (such as Processing) provides its own matrix handling.</li>
   * </ol>
   *
   * @see #timingHandler()
   * @see #setMatrixHandler(MatrixHandler)
   * @see #setRightHanded()
   * @see #setEye(Frame)
   */
  public Graph(Type type, int width, int height) {
<<<<<<< HEAD
    setWidth(width);
    setHeight(height);
=======
    setMatrixHandler(new MatrixHandler(width, height));
>>>>>>> eddb9f83

    _seeds = new ArrayList<Frame>();
    _solvers = new ArrayList<TreeSolver>();
    _timingHandler = new TimingHandler();

    setFrustum(new Vector(), 100);
    setEye(new Frame(this));
<<<<<<< HEAD
    setType(type, (float) Math.PI / 3);
=======
    setType(type);
    if (is3D())
      setFOV((float) Math.PI / 3);
>>>>>>> eddb9f83
    fit();

    _agents = new HashMap<String, Frame>();
    _rays = new ArrayList<Ray>();
    setRightHanded();

    enableBoundaryEquations(false);

    setZNearCoefficient(0.005f);
    setZClippingCoefficient((float) Math.sqrt(3.0f));
  }

  /**
   * Same as {@code return Frame.random(this)}. Creates a random frame attached to this graph.
   *
   * @see Frame#random(Graph)
   * @see #randomize(Frame)
   */
  public Frame randomFrame() {
    return Frame.random(this);
  }

  /**
   * Same as {@code frame.randomize(center(), radius(), is3D())}.
   *
   * @see Frame#randomize(Vector, float, boolean)
   */
  public void randomize(Frame frame) {
    frame.randomize(center(), radius(), is3D());
  }

  // Dimensions stuff

  /**
   * Returns the {@link #width()} to {@link #height()} aspect ratio of the display window.
   */
  public float aspectRatio() {
    return (float) width() / (float) height();
  }

  /**
   * @return width of the screen window.
   */
  public int width() {
    return matrixHandler().width();
  }

  /**
   * @return height of the screen window.
   */
  public int height() {
    return matrixHandler().height();
  }

  /**
   * Sets the graph {@link #width()} in pixels.
   */
  public void setWidth(int width) {
    if ((width != width())) {
      matrixHandler().setWidth(width);
      _modified();
    }
  }

  /**
   * Sets the graph {@link #height()} in pixels.
   */
  public void setHeight(int height) {
    if ((height != height())) {
      matrixHandler().setWidth(height);
      _modified();
    }
  }

  // Type handling stuff

  /**
   * Returns the graph type. Set by {@link #setType(Type)}.
   *
   * @see #setType(Type)
   */
  public Type type() {
    return _type;
  }

  /**
   * Defines the graph {@link #type()} according to the projection of the scene.
   * Either {@link Type#PERSPECTIVE}, {@link Type#ORTHOGRAPHIC}, {@link Type#TWO_D}
   * or {@link Type#CUSTOM}.
   * <p>
   * {@link Type#PERSPECTIVE} and {@link Type#ORTHOGRAPHIC} use the classical projection
   * matrices and the frame {@link Frame#magnitude()}. Both use {@link #zNear()} and
   * {@link #zFar()} (to define their clipping planes) and {@link #width()} and {@link #height()}
   * for frustum shape.
   * <p>
   * A {@link Type#TWO_D} behaves like {@link Type#ORTHOGRAPHIC}, but instantiated graph
   * frames will be constrained so that they will remain at the x-y plane. See
   * {@link frames.core.constraint.Constraint}.
   *
   * @see Frame#projection(Type, float, float, float, float, boolean)
   * @see Frame#magnitude()
   */
  public void setType(Type type) {
    if (type != type()) {
      _modified();
      this._type = type;
    }
  }

  /**
<<<<<<< HEAD
   * Same as {@code setType(type); setFOV(fov)}.
=======
   * Shifts the graph {@link #type()} between {@link Type#PERSPECTIVE} and {@link Type#ORTHOGRAPHIC} while trying
   * to keep the {@link #fov()}. Only meaningful if graph {@link #is3D()}.
>>>>>>> eddb9f83
   *
   * @see #setType(Type)
   * @see #setFOV(float)
   * @see #fov()
   * @see #hfov()
   * @see #setHFOV(float)
<<<<<<< HEAD
   * @see #togglePerspective()
   */
  public void setType(Type type, float fov) {
    setType(type);
    setFOV(fov);
  }

  /**
   * Shifts the graph {@link #type()} between {@link Type#PERSPECTIVE} and {@link Type#ORTHOGRAPHIC} while trying
   * to keep the {@link #fov()}. Only meaningful if graph {@link #is3D()}.
   *
   * @see #setType(Type)
   * @see #setType(Type, float)
   * @see #setFOV(float)
   * @see #fov()
   * @see #hfov()
   * @see #setHFOV(float)
   */
  public void togglePerspective() {
    if (is3D()) {
      float fov = fov();
      setType(type() == Type.PERSPECTIVE ? Type.ORTHOGRAPHIC : Type.PERSPECTIVE);
      setFOV(fov);
    }
  }

  /**
   * Sets the {@link #eye()} {@link Frame#magnitude()} (which is used to compute the
   * {@link Frame#projection(Type, float, float, float, float, boolean)} matrix),
   * according to {@code fov} (field-of-view) which is expressed in radians.
   * <p>
   * Computed as {@code 2 * Math.abs(Vector.scalarProjection(Vector.subtract(eye().position(), center()), eye().zAxis())) * (float) Math.tan(fov / 2) / width())}
   * if the graph {@link #type()} is {@link Type#ORTHOGRAPHIC}, and as {@code tan(fov/2)} ,
   * otherwise (i.e., {@link Type#ORTHOGRAPHIC} and {@link Type#TWO_D} graph types).
=======
   */
  public void togglePerspective() {
    if (is3D()) {
      float fov = fov();
      setType(type() == Type.PERSPECTIVE ? Type.ORTHOGRAPHIC : Type.PERSPECTIVE);
      setFOV(fov);
    }
  }

  /**
   * Sets the {@link #eye()} {@link Frame#magnitude()} (which is used to compute the
   * {@link Frame#projection(Type, float, float, float, float, boolean)} matrix),
   * according to {@code fov} (field-of-view) which is expressed in radians. Meaningless
   * if the graph {@link #is2D()}. If the graph {@link #type()} is {@link Type#ORTHOGRAPHIC}
   * it will match the perspective projection obtained using {@code fov} of an image
   * centered at the world XY plane from the eye current position.
   * <p>
   * Computed as as {@code Math.tan(fov/2)} if the graph type is {@link Type#PERSPECTIVE} and as
   * {@code Math.tan(fov / 2) * 2 * Math.abs(Vector.scalarProjection(Vector.subtract(eye().position(), center()), eye().zAxis())) / width()}
   * if the graph {@link #type()} is {@link Type#ORTHOGRAPHIC}.
>>>>>>> eddb9f83
   *
   * @see #fov()
   * @see #hfov()
   * @see #setHFOV(float)
<<<<<<< HEAD
   * @see #setType(Type, float)
   */
  public void setFOV(float fov) {
    eye().setMagnitude(type() == Type.ORTHOGRAPHIC ?
        2 * Math.abs(Vector.scalarProjection(Vector.subtract(eye().position(), center()), eye().zAxis())) * (float) Math.tan(fov / 2) / width() :
        (float) Math.tan(fov / 2));
  }

  /**
   * Retrieves the graph field-of-view in radians. The value is related to the {@link #eye()}
=======
   * @see #setType(Type)
   */
  public void setFOV(float fov) {
    if (is2D()) {
      System.out.println("Warning: setFOV() is meaningless in 2D. Use eye().setMagnitude() instead");
      return;
    }
    eye().setMagnitude(type() == Type.PERSPECTIVE ?
        (float) Math.tan(fov / 2) :
        (float) Math.tan(fov / 2) * 2 * Math.abs(Vector.scalarProjection(Vector.subtract(eye().position(), center()), eye().zAxis())) / width());
  }

  /**
   * Retrieves the graph field-of-view in radians. Meaningless if the graph {@link #is2D()}.
   * See {@link #setFOV(float)} for details. The value is related to the {@link #eye()}
>>>>>>> eddb9f83
   * {@link Frame#magnitude()} (which in turn is used to compute the
   * {@link Frame#projection(Type, float, float, float, float, boolean)} matrix) as follows:
   * <p>
   * <ol>
   * <li>It returns {@code 2 * Math.atan(eye().magnitude())}, when the
   * graph {@link #type()} is {@link Type#PERSPECTIVE}.</li>
<<<<<<< HEAD
   * <li>It returns {@code 2 * (float) Math.atan(eye().magnitude() * width() / (2 * Math.abs(Vector.scalarProjection(Vector.subtract(eye().position(), center()), eye().zAxis()))))},
   * otherwise ({@link Type#ORTHOGRAPHIC} or {@link Type#TWO_D} cases).</li>
   * </ol>
   * Set this value with {@link #setType(Type, float)}, {@link #setFOV(float)} or {@link #setHFOV(float)}.
=======
   * <li>It returns {@code 2 * Math.atan(eye().magnitude() * width() / (2 * Math.abs(Vector.scalarProjection(Vector.subtract(eye().position(), center()), eye().zAxis()))))},
   * if the graph {@link #type()} is {@link Type#ORTHOGRAPHIC}.</li>
   * </ol>
   * Set this value with {@link #setFOV(float)} or {@link #setHFOV(float)}.
>>>>>>> eddb9f83
   *
   * @see Frame#magnitude()
   * @see Frame#perspective(float, float, float, boolean)
   * @see #preDraw()
   * @see #setType(Type)
   * @see #setHFOV(float)
   * @see #hfov()
   * @see #setFOV(float)
   */
  public float fov() {
<<<<<<< HEAD
=======
    if (is2D()) {
      System.out.println("Warning: fov() is meaningless in 2D. Use eye().magnitude() instead");
      return 1;
    }
>>>>>>> eddb9f83
    return type() == Type.PERSPECTIVE ?
        2 * (float) Math.atan(eye().magnitude()) :
        2 * (float) Math.atan(eye().magnitude() * width() / (2 * Math.abs(Vector.scalarProjection(Vector.subtract(eye().position(), center()), eye().zAxis()))));
  }

  /**
   * Sets the {@link #hfov()} of the {@link #eye()} (in radians).
   * <p>
   * {@link #hfov()} and {@link #fov()} are linked by the {@link Graph#aspectRatio()}. This method actually
   * calls: {@code setFOV(2.0f * (float) Math.atan((float) Math.tan(hfov / 2.0f) / aspectRatio()))} so that a
   * call to {@link #hfov()} returns the expected value.
   *
   * @see #setFOV(float)
   * @see #fov()
   * @see #hfov()
   * @see #setFOV(float)
   */
  public void setHFOV(float hfov) {
    setFOV(2.0f * (float) Math.atan((float) Math.tan(hfov / 2.0f) / aspectRatio()));
  }

  /**
   * Same as {@code return type() == Type.PERSPECTIVE ? radians(eye().magnitude() * aspectRatio()) : eye().magnitude()}.
   * <p>
   * Returns the {@link #eye()} horizontal field-of-view in radians if the graph {@link #type()} is
   * {@link Type#PERSPECTIVE}, or the {@link #eye()} {@link Frame#magnitude()} otherwise.
   *
   * @see #fov()
<<<<<<< HEAD
   * @see #setType(Type, float)
=======
>>>>>>> eddb9f83
   * @see #setHFOV(float)
   * @see #setFOV(float)
   */
  public float hfov() {
<<<<<<< HEAD
=======
    if (is2D()) {
      System.out.println("Warning: hfov() is meaningless in 2D. Use eye().magnitude() instead");
      return 1;
    }
>>>>>>> eddb9f83
    return type() == Type.PERSPECTIVE ?
        2 * (float) Math.atan(eye().magnitude() * aspectRatio()) :
        2 * (float) Math.atan(eye().magnitude() * aspectRatio() * width() / (2 * Math.abs(Vector.scalarProjection(Vector.subtract(eye().position(), center()), eye().zAxis()))));
  }

  /**
   * Returns the near clipping plane distance used by the eye frame
   * {@link Frame#projection(Type, float, float, float, float, boolean)} matrix in
   * world units.
   * <p>
   * The clipping planes' positions depend on the {@link #radius()} and {@link #center()}
   * rather than being fixed small-enough and large-enough values. A good approximation will
   * hence result in an optimal precision of the z-buffer.
   * <p>
   * The near clipping plane is positioned at a distance equal to
   * {@link #zClippingCoefficient()} * {@link #radius()} in front of the
   * {@link #center()}: {@code Vector.scalarProjection(
   * Vector.subtract(eye().position(), center()), eye().zAxis()) - zClippingCoefficient() * radius()}
   * <p>
   * In order to prevent negative or too small {@link #zNear()} values (which would
   * degrade the z precision), {@link #zNearCoefficient()} is used when the eye is
   * inside the {@link #radius()} ball:
   * <p>
   * {@code zMin = zNearCoefficient() * zClippingCoefficient() * radius();} <br>
   * {@code zNear = zMin;}<br>
   * {@code With an ORTHOGRAPHIC and TWO_D types, the value is simply clamped to 0}<br>
   * <p>
   * See also the {@link #zFar()}, {@link #zClippingCoefficient()} and
   * {@link #zNearCoefficient()} documentations.
   * <p>
   * If you need a completely different zNear computation, overload the {@link #zNear()}
   * and {@link #zFar()} methods.
   *
   * <b>Attention:</b> The value is always positive, although the clipping plane is
   * positioned at a negative z value in the eye coordinate system.
   *
   * @see #zFar()
   */
  public float zNear() {
    float z = Vector.scalarProjection(Vector.subtract(eye().position(), center()), eye().zAxis()) - zClippingCoefficient() * radius();

    // Prevents negative or null zNear values.
    float zMin = zNearCoefficient() * zClippingCoefficient() * radius();
    if (z < zMin)
      switch (type()) {
        case PERSPECTIVE:
          z = zMin;
          break;
        case TWO_D:
        case ORTHOGRAPHIC:
          z = 0.0f;
          break;
      }
    return z;
  }

  /**
   * Returns the far clipping plane distance used by the eye frame
   * {@link Frame#projection(Type, float, float, float, float, boolean)} matrix in world units.
   * <p>
   * The far clipping plane is positioned at a distance equal to
   * {@code zClippingCoefficient() * radius()} behind the {@link #center()}:
   * <p>
   * {@code zFar = Vector.scalarProjection(Vector.subtract(eye().position(), center()), eye().zAxis())
   * + zClippingCoefficient() * radius()}
   *
   * @see #zNear()
   */
  public float zFar() {
    return Vector.scalarProjection(Vector.subtract(eye().position(), center()), eye().zAxis()) + zClippingCoefficient() * radius();
  }

  /**
   * Returns the coefficient used to set {@link #zNear()} when the {@link #eye()} is
   * inside the ball defined by {@link #center()} and {@link #zClippingCoefficient()} * {@link #radius()}.
   * <p>
   * In that case, the {@link #zNear()} value is set to
   * {@code zNearCoefficient() * zClippingCoefficient() * radius()}. See the
   * {@code zNear()} documentation for details.
   * <p>
   * Default value is 0.005, which is appropriate for most applications. In case you need
   * a high dynamic ZBuffer precision, you can increase this value (~0.1). A lower value
   * will prevent clipping of very close objects at the expense of a worst Z precision.
   * <p>
   * Only meaningful when the graph type is PERSPECTIVE.
   */
  public float zNearCoefficient() {
    return _zNearCoefficient;
  }

  /**
   * Sets the {@link #zNearCoefficient()} value.
   */
  public void setZNearCoefficient(float coef) {
    if (coef != _zNearCoefficient)
      _modified();
    _zNearCoefficient = coef;
  }

  /**
   * Returns the coefficient used to position the near and far clipping planes.
   * <p>
   * The near (resp. far) clipping plane is positioned at a distance equal to
   * {@code zClippingCoefficient() * radius()} in front of (resp. behind) the
   * {@link #center()}. This guarantees an optimal use of the z-buffer range and
   * minimizes aliasing. See the {@link #zNear()} and {@link #zFar()} documentations.
   * <p>
   * Default value is square root of 3 (so that a cube of edge size 2*{@link #radius()}
   * is not clipped).
   *
   * @see #zNearCoefficient()
   */
  public float zClippingCoefficient() {
    return _zClippingCoefficient;
  }

  /**
   * Sets the {@link #zClippingCoefficient()} value.
   */
  public void setZClippingCoefficient(float coef) {
    if (coef != _zClippingCoefficient)
      _modified();
    _zClippingCoefficient = coef;
  }

  // Graph and frames stuff

  /**
   * Returns the top-level frames (those which reference is null).
   * <p>
   * All leading frames are also reachable by the {@link #render()} algorithm for which they are the seeds.
   *
   * @see #frames()
   * @see #isReachable(Frame)
   * @see #pruneBranch(Frame)
   */
  protected List<Frame> _leadingFrames() {
    return _seeds;
  }

  /**
   * Returns {@code true} if the frame is top-level.
   */
  protected boolean _isLeadingFrame(Frame frame) {
    for (Frame leadingFrame : _leadingFrames())
      if (leadingFrame == frame)
        return true;
    return false;
  }

  /**
   * Transfers the graph frames to the {@code target} graph. Useful to display auxiliary
   * viewers of the main graph. Use it in your drawing code such as:
   * <p>
   * <pre>
   * {@code
   * Graph graph graph, auxiliaryGraph;
   * void draw() {
<<<<<<< HEAD
   *   graph.traverse();
   *   // shift frames to the auxiliaryGraph
   *   scene.shift(auxiliaryGraph);
   *   auxiliaryGraph.traverse();
=======
   *   graph.render();
   *   // shift frames to the auxiliaryGraph
   *   scene.shift(auxiliaryGraph);
   *   auxiliaryGraph.render();
>>>>>>> eddb9f83
   *   // shift frames back to the main graph
   *   auxiliaryGraph.shift(graph);
   * }
   * }
   * </pre>
   */
  public void shift(Graph target) {
    for (Frame leadingFrame : _leadingFrames()) {
      leadingFrame._graph = target;
      target._addLeadingFrame(leadingFrame);
    }
  }

  /**
   * Add the frame as top-level if its reference frame is null and it isn't already added.
   */
  protected boolean _addLeadingFrame(Frame frame) {
    if (frame == null || frame.reference() != null)
      return false;
    if (_isLeadingFrame(frame))
      return false;
    return _leadingFrames().add(frame);
  }

  /**
   * Removes the leading frame if present. Typically used when re-parenting the frame.
   */
  protected boolean _removeLeadingFrame(Frame frame) {
    boolean result = false;
    Iterator<Frame> it = _leadingFrames().iterator();
    while (it.hasNext()) {
      if (it.next() == frame) {
        it.remove();
        result = true;
        break;
      }
    }
    return result;
  }

  /**
   * Same as {@code for(Frame frame : _leadingFrames()) pruneBranch(frame)}.
   *
   * @see #pruneBranch(Frame)
   */
  public void clear() {
    for (Frame frame : _leadingFrames())
      pruneBranch(frame);
  }

  /**
   * Make all the frames in the {@code frame} branch eligible for garbage collection.
   * <p>
   * A call to {@link #isReachable(Frame)} on all {@code frame} descendants
   * (including {@code frame}) will return false, after issuing this method. It also means
   * that all frames in the {@code frame} branch will become unreachable by the
   * {@link #render()} algorithm.
   * <p>
   * To make all the frames in the branch reachable again, first cache the frames
   * belonging to the branch (i.e., {@code branch=pruneBranch(frame)}) and then call
   * {@link #appendBranch(List)} on the cached branch. Note that calling
   * {@link Frame#setReference(Frame)} on a frame belonging to the pruned branch will become
   * reachable again by the traversal algorithm.
   * <p>
   * When collected, pruned frames behave like {@link Frame}, otherwise they are eligible for
   * garbage collection.
   *
   * @see #clear()
   * @see #appendBranch(List)
   * @see #isReachable(Frame)
   */
  public List<Frame> pruneBranch(Frame frame) {
    if (!isReachable(frame))
      return new ArrayList<Frame>();
    ArrayList<Frame> list = new ArrayList<Frame>();
    _collect(list, frame);
    for (Frame collectedFrame : list)
      if (collectedFrame.reference() != null)
        collectedFrame.reference()._removeChild(collectedFrame);
      else
        _removeLeadingFrame(collectedFrame);
    return list;
  }

  /**
   * Appends the branch which typically should come from the one pruned (and cached) with
   * {@link #pruneBranch(Frame)}.
   * <p>
   * {@link #pruneBranch(Frame)}
   */
  public void appendBranch(List<Frame> branch) {
    if (branch == null)
      return;
    for (Frame frame : branch)
      if (frame.reference() != null)
        frame.reference()._addChild(frame);
      else
        _addLeadingFrame(frame);
  }

  /**
   * Returns {@code true} if the frame is reachable by the {@link #render()}
   * algorithm and {@code false} otherwise.
   * <p>
   * Frames are made unreachable with {@link #pruneBranch(Frame)} and reachable
   * again with {@link Frame#setReference(Frame)}.
   *
   * @see #render()
   * @see #frames()
   */
  public boolean isReachable(Frame frame) {
    if (frame == null)
      return false;
    return frame.isAttached(this);
  }

  /**
   * Returns a list of all the frames that are reachable by the {@link #render()}
   * algorithm.
   * <p>
   * The method render the hierarchy to collect. Frame collections should thus be kept at user space
   * for efficiency.
   *
   * @see #isReachable(Frame)
   * @see #isEye(Frame)
   */
  public List<Frame> frames() {
    ArrayList<Frame> list = new ArrayList<Frame>();
    for (Frame frame : _leadingFrames())
      _collect(list, frame);
    return list;
  }

  /**
   * Collects {@code frame} and all its descendant frames. Note that for a frame to be collected
   * it must be reachable.
   *
   * @see #isReachable(Frame)
   */
  public List<Frame> branch(Frame frame) {
    ArrayList<Frame> list = new ArrayList<Frame>();
    _collect(list, frame);
    return list;
  }

  /**
   * Returns a straight path of frames between {@code tail} and {@code tip}. Returns an empty list
   * if either {@code tail} or {@code tip} aren't reachable. Use {@link Frame#path(Frame, Frame)}
   * to include all frames even if they aren't reachable.
   * <p>
   * If {@code tail} is ancestor of {@code tip} the returned list will include both of them.
   * Otherwise it will be empty.
   *
   * @see #isReachable(Frame)
   * @see Frame#path(Frame, Frame)
   */
  public List<Frame> path(Frame tail, Frame tip) {
    return (isReachable(tail) && isReachable(tip)) ? Frame.path(tail, tip) : new ArrayList<Frame>();
  }

  /**
   * Collects {@code frame} and all its descendant frames. Note that for a frame to be collected
   * it must be reachable.
   *
   * @see #isReachable(Frame)
   */
  protected void _collect(List<Frame> list, Frame frame) {
    if (frame == null)
      return;
    list.add(frame);
    for (Frame child : frame.children())
      _collect(list, child);
  }

  // Timing stuff

  /**
   * Returns the graph {@link TimingHandler}.
   */
  public TimingHandler timingHandler() {
    return _timingHandler;
  }

  /**
   * Returns the number of frames displayed since the graph was instantiated.
   * <p>
   * Use {@code TimingHandler.frameCount} to retrieve the number of frames displayed since
   * the first graph was instantiated.
   */
  public long frameCount() {
    return timingHandler().frameCount();
  }

  /**
   * Convenience wrapper function that simply calls {@code timingHandler().registerTask(task)}.
   *
   * @see frames.timing.TimingHandler#registerTask(TimingTask)
   */
  public void registerTask(TimingTask task) {
    timingHandler().registerTask(task);
  }

  /**
   * Convenience wrapper function that simply calls {@code timingHandler().unregisterTask(task)}.
   */
  public void unregisterTask(TimingTask task) {
    timingHandler().unregisterTask(task);
  }

  /**
   * Convenience wrapper function that simply returns {@code timingHandler().isTaskRegistered(task)}.
   */
  public boolean isTaskRegistered(TimingTask task) {
    return timingHandler().isTaskRegistered(task);
  }

  /**
   * Convenience wrapper function that simply calls {@code timingHandler().registerAnimator(animator)}.
   */
  public void registerAnimator(Animator animator) {
    timingHandler().registerAnimator(animator);
  }

  /**
   * Convenience wrapper function that simply calls {@code timingHandler().unregisterAnimator(animator)}.
   *
   * @see frames.timing.TimingHandler#unregisterAnimator(Animator)
   */
  public void unregisterAnimator(Animator animator) {
    timingHandler().unregisterAnimator(animator);
  }

  /**
   * Convenience wrapper function that simply returns {@code timingHandler().isAnimatorRegistered(animator)}.
   *
   * @see frames.timing.TimingHandler#isAnimatorRegistered(Animator)
   */
  public boolean isAnimatorRegistered(Animator animator) {
    return timingHandler().isAnimatorRegistered(animator);
  }

  // Matrix and transformations stuff

  /**
   * Wrapper for {@link MatrixHandler#beginHUD()}. Adds exception when no properly
   * closing the screen drawing with a call to {@link #endHUD()}.
   *
   * @see MatrixHandler#beginHUD()
   */
  public void beginHUD() {
    if (_hudCalls != 0)
      throw new RuntimeException("There should be exactly one beginHUD() call followed by a "
          + "endHUD() and they cannot be nested. Check your implementation!");
    _hudCalls++;
    _matrixHandler.beginHUD();
  }

  /**
   * Wrapper for {@link MatrixHandler#endHUD()} . Adds exception
   * if {@link #beginHUD()} wasn't properly called before
   *
   * @see MatrixHandler#endHUD()
   */
  public void endHUD() {
    _hudCalls--;
    if (_hudCalls != 0)
      throw new RuntimeException("There should be exactly one beginHUD() call followed by a "
          + "endHUD() and they cannot be nested. Check your implementation!");
    _matrixHandler.endHUD();
  }

  /**
   * Sets the {@link MatrixHandler} defining how matrices are to be handled.
   *
   * @see #matrixHandler()
   */
  public void setMatrixHandler(MatrixHandler matrixHandler) {
    _matrixHandler = matrixHandler;
  }

  /**
   * Returns the {@link MatrixHandler}.
   *
   * @see #setMatrixHandler(MatrixHandler)
   */
  public MatrixHandler matrixHandler() {
    return _matrixHandler;
  }

  /**
   * Wrapper for {@link MatrixHandler#isProjectionViewInverseCached()}.
   * <p>
   * Use it only when continuously calling {@link #location(Vector)}.
   *
   * @see #cacheProjectionViewInverse(boolean)
   * @see #location(Vector)
   */
  public boolean isProjectionViewInverseCached() {
    return _matrixHandler.isProjectionViewInverseCached();
  }

  /**
   * Wrapper for {@link MatrixHandler#cacheProjectionViewInverse(boolean)}.
   * <p>
   * Use it only when continuously calling {@link #location(Vector)}.
   *
   * @see #isProjectionViewInverseCached()
   * @see #location(Vector)
   */
  public void cacheProjectionViewInverse(boolean optimise) {
    _matrixHandler.cacheProjectionViewInverse(optimise);
  }

  // Drawing stuff

  /**
   * Called before your main drawing and performs the following:
   * <ol>
   * <li>Calls {@link TimingHandler#handle()}.</li>
   * <li>Updates the projection matrix by calling
   * {@code eye().projection(type(), width(), height(), zNear(), zFar(), isLeftHanded())}.</li>
   * <li>Updates the view matrix by calling {@code eye().view()}.</li>
   * <li>Calls {@link #updateBoundaryEquations()} if {@link #areBoundaryEquationsEnabled()}</li>
   * </ol>
   *
   * @see #fov()
   * @see TimingHandler#handle()
   * @see Frame#projection(Type, float, float, float, float, boolean)
   * @see Frame#view()
   */
  public void preDraw() {
    timingHandler().handle();
    matrixHandler()._bind(eye().projection(type(), width(), height(), zNear(), zFar(), isLeftHanded()), eye().view());
    if (areBoundaryEquationsEnabled() && (eye().lastUpdate() > _lastEqUpdate || _lastEqUpdate == 0)) {
      updateBoundaryEquations();
      _lastEqUpdate = TimingHandler.frameCount;
    }
  }

  // Eye stuff

  /**
   * Checks wheter or not the given frame is the {@link #eye()}.
   */
  public boolean isEye(Frame frame) {
    return _eye == frame;
  }

  /**
   * Returns the associated eye. Never null.
   *
   * @see #setEye(Frame)
   */
  public Frame eye() {
    return _eye;
  }

  /**
   * Replaces the current {@link #eye()} with {@code eye}. If {@code eye} is instance of
   * {@link Frame} it should belong to this graph object.
   *
   * @see #eye()
   */
  public void setEye(Frame eye) {
    if (eye == null || _eye == eye)
      return;
    //TODO experimental
    pruneBranch(_eye);
    _eye = eye;
    if (_interpolator == null)
      _interpolator = new Interpolator(this, _eye);
    else
      _interpolator.setFrame(_eye);
    _modified();
  }

  /**
   * If {@link #isLeftHanded()} calls {@link #setRightHanded()}, otherwise calls
   * {@link #setLeftHanded()}.
   */
  public void flip() {
    if (isLeftHanded())
      setRightHanded();
    else
      setLeftHanded();
  }

  /**
   * Same as {@code return isPointVisible(new Vector(x, y, z))}.
   *
   * @see #isPointVisible(Vector)
   */
  public boolean isPointVisible(float x, float y, float z) {
    return isPointVisible(new Vector(x, y, z));
  }

  /**
   * Returns {@code true} if {@code point} is visible (i.e, lies within the eye boundary)
   * and {@code false} otherwise.
   *
   * <b>Attention:</b> The eye boundary plane equations should be updated before calling
   * this method. You may compute them explicitly (by calling {@link #updateBoundaryEquations()})
   * or enable them to be automatic updated in your graph setup (with
   * {@link Graph#enableBoundaryEquations()}).
   *
   * @see #distanceToBoundary(int, Vector)
   * @see #ballVisibility(Vector, float)
   * @see #boxVisibility(Vector, Vector)
   * @see #updateBoundaryEquations()
   * @see #boundaryEquations()
   * @see #enableBoundaryEquations()
   */
  public boolean isPointVisible(Vector point) {
    if (!areBoundaryEquationsEnabled())
      throw new RuntimeException("The frustum plane equations (needed by isPointVisible) may be outdated. Please "
          + "enable automatic updates of the equations in your PApplet.setup " + "with Scene.enableBoundaryEquations()");
    for (int i = 0; i < (is3D() ? 6 : 4); ++i)
      if (distanceToBoundary(i, point) > 0)
        return false;
    return true;
  }

  /**
   * Returns {@link Visibility#VISIBLE}, {@link Visibility#INVISIBLE}, or
   * {@link Visibility#SEMIVISIBLE}, depending whether the ball (of radius {@code radius}
   * and center {@code center}) is visible, invisible, or semi-visible, respectively.
   *
   * <b>Attention:</b> The eye boundary plane equations should be updated before calling
   * this method. You may compute them explicitly (by calling
   * {@link #updateBoundaryEquations()} ) or enable them to be automatic updated in your
   * graph setup (with {@link Graph#enableBoundaryEquations()}).
   *
   * @see #distanceToBoundary(int, Vector)
   * @see #isPointVisible(Vector)
   * @see #boxVisibility(Vector, Vector)
   * @see #updateBoundaryEquations()
   * @see #boundaryEquations()
   * @see Graph#enableBoundaryEquations()
   */
  public Visibility ballVisibility(Vector center, float radius) {
    if (!areBoundaryEquationsEnabled())
      throw new RuntimeException("The frustum plane equations (needed by ballVisibility) may be outdated. Please "
          + "enable automatic updates of the equations in your PApplet.setup " + "with Scene.enableBoundaryEquations()");
    boolean allInForAllPlanes = true;
    for (int i = 0; i < (is3D() ? 6 : 4); ++i) {
      float d = distanceToBoundary(i, center);
      if (d > radius)
        return Visibility.INVISIBLE;
      if ((d > 0) || (-d < radius))
        allInForAllPlanes = false;
    }
    if (allInForAllPlanes)
      return Visibility.VISIBLE;
    return Visibility.SEMIVISIBLE;
  }

  /**
   * Returns {@link Visibility#VISIBLE}, {@link Visibility#INVISIBLE}, or
   * {@link Visibility#SEMIVISIBLE}, depending whether the axis aligned box
   * (defined by corners {@code p1} and {@code p2}) is visible, invisible,
   * or semi-visible, respectively.
   *
   * <b>Attention:</b> The eye boundary plane equations should be updated before calling
   * this method. You may compute them explicitly (by calling
   * {@link #updateBoundaryEquations()} ) or enable them to be automatic updated in your
   * graph setup (with {@link Graph#enableBoundaryEquations()}).
   *
   * @see #distanceToBoundary(int, Vector)
   * @see #isPointVisible(Vector)
   * @see #ballVisibility(Vector, float)
   * @see #updateBoundaryEquations()
   * @see #boundaryEquations()
   * @see Graph#enableBoundaryEquations()
   */
  public Visibility boxVisibility(Vector corner1, Vector corner2) {
    if (!areBoundaryEquationsEnabled())
      throw new RuntimeException("The frustum plane equations (needed by boxVisibility) may be outdated. Please "
          + "enable automatic updates of the equations in your PApplet.setup " + "with Scene.enableBoundaryEquations()");
    boolean allInForAllPlanes = true;
    for (int i = 0; i < (is3D() ? 6 : 4); ++i) {
      boolean allOut = true;
      for (int c = 0; c < 8; ++c) {
        Vector pos = new Vector(((c & 4) != 0) ? corner1._vector[0] : corner2._vector[0], ((c & 2) != 0) ? corner1._vector[1] : corner2._vector[1],
            ((c & 1) != 0) ? corner1._vector[2] : corner2._vector[2]);
        if (distanceToBoundary(i, pos) > 0.0)
          allInForAllPlanes = false;
        else
          allOut = false;
      }
      // The eight points are on the outside side of this plane
      if (allOut)
        return Visibility.INVISIBLE;
    }

    if (allInForAllPlanes)
      return Visibility.VISIBLE;

    // Too conservative, but tangent cases are too expensive to detect
    return Visibility.SEMIVISIBLE;
  }

  /**
   * Returns the 4 or 6 plane equations of the eye boundary.
   * <p>
   * In 2D the four 4-component vectors, respectively correspond to the
   * left, right, top and bottom eye boundary lines. Each vector holds a plane equation
   * of the form:
   * <p>
   * {@code a*x + b*y + c = 0} where {@code a}, {@code b} and {@code c} are the 3
   * components of each vector, in that order.
   * <p>
   * In 3D the six 4-component vectors, respectively correspond to the
   * left, right, near, far, top and bottom frustum planes. Each vector holds a
   * plane equation of the form:
   * <p>
   * {@code a*x + b*y + c*z + d = 0}
   * <p>
   * where {@code a}, {@code b}, {@code c} and {@code d} are the 4 components of each
   * vector, in that order.
   *
   * <b>Attention:</b> You should not call this method explicitly, unless you need the
   * frustum equations to be updated only occasionally (rare). Use
   * {@link Graph#enableBoundaryEquations()} which automatically update the frustum equations
   * every frame instead.
   */
  public float[][] updateBoundaryEquations() {
    _initCoefficients();
    return is3D() ? _updateBoundaryEquations3() : _updateBoundaryEquations2();
  }

  protected void _initCoefficients() {
    int rows = is3D() ? 6 : 4, cols = is3D() ? 4 : 3;
    if (_coefficients == null)
      _coefficients = new float[rows][cols];
    else if (_coefficients.length != rows)
      _coefficients = new float[rows][cols];
    if (_normal == null) {
      _normal = new Vector[rows];
      for (int i = 0; i < _normal.length; i++)
        _normal[i] = new Vector();
    } else if (_normal.length != rows) {
      _normal = new Vector[rows];
      for (int i = 0; i < _normal.length; i++)
        _normal[i] = new Vector();
    }
    if (_distance == null)
      _distance = new float[rows];
    else if (_distance.length != rows)
      _distance = new float[rows];
  }

  protected float[][] _updateBoundaryEquations3() {
    // Computed once and for all
    Vector pos = eye().position();
    Vector viewDir = viewDirection();
    Vector up = upVector();
    Vector right = rightVector();

    float posViewDir = Vector.dot(pos, viewDir);

    switch (type()) {
      case PERSPECTIVE: {
        // horizontal fov: radians(eye().magnitude() * aspectRatio())
        float hhfov = 2 * (float) Math.atan(eye().magnitude() * aspectRatio()) / 2.0f;
        float chhfov = (float) Math.cos(hhfov);
        float shhfov = (float) Math.sin(hhfov);
        _normal[0] = Vector.multiply(viewDir, -shhfov);
        _normal[1] = Vector.add(_normal[0], Vector.multiply(right, chhfov));
        _normal[0] = Vector.add(_normal[0], Vector.multiply(right, -chhfov));
        _normal[2] = Vector.multiply(viewDir, -1);
        _normal[3] = viewDir;

        float hfov = fov() / 2.0f;
        float chfov = (float) Math.cos(hfov);
        float shfov = (float) Math.sin(hfov);
        _normal[4] = Vector.multiply(viewDir, -shfov);
        _normal[5] = Vector.add(_normal[4], Vector.multiply(up, -chfov));
        _normal[4] = Vector.add(_normal[4], Vector.multiply(up, chfov));

        for (int i = 0; i < 2; ++i)
          _distance[i] = Vector.dot(pos, _normal[i]);
        for (int j = 4; j < 6; ++j)
          _distance[j] = Vector.dot(pos, _normal[j]);

        // Natural equations are:
        // dist[0,1,4,5] = pos * normal[0,1,4,5];
        // dist[2] = (pos + zNear() * viewDir) * normal[2];
        // dist[3] = (pos + zFar() * viewDir) * normal[3];

        // 2 times less computations using expanded/merged equations. Dir vectors
        // are normalized.
        float posRightCosHH = chhfov * Vector.dot(pos, right);
        _distance[0] = -shhfov * posViewDir;
        _distance[1] = _distance[0] + posRightCosHH;
        _distance[0] = _distance[0] - posRightCosHH;
        float posUpCosH = chfov * Vector.dot(pos, up);
        _distance[4] = -shfov * posViewDir;
        _distance[5] = _distance[4] - posUpCosH;
        _distance[4] = _distance[4] + posUpCosH;
        break;
      }
      case ORTHOGRAPHIC:
        _normal[0] = Vector.multiply(right, -1);
        _normal[1] = right;
        _normal[4] = up;
        _normal[5] = Vector.multiply(up, -1);

        float wh0 = eye().magnitude() * width() / 2;
        float wh1 = eye().magnitude() * height() / 2;
        _distance[0] = Vector.dot(Vector.subtract(pos, Vector.multiply(right, wh0)), _normal[0]);
        _distance[1] = Vector.dot(Vector.add(pos, Vector.multiply(right, wh0)), _normal[1]);
        _distance[4] = Vector.dot(Vector.add(pos, Vector.multiply(up, wh1)), _normal[4]);
        _distance[5] = Vector.dot(Vector.subtract(pos, Vector.multiply(up, wh1)), _normal[5]);
        break;
    }

    // Front and far planes are identical for both camera types.
    _normal[2] = Vector.multiply(viewDir, -1);
    _normal[3] = viewDir;
    _distance[2] = -posViewDir - zNear();
    _distance[3] = posViewDir + zFar();

    for (int i = 0; i < 6; ++i) {
      _coefficients[i][0] = _normal[i]._vector[0];
      _coefficients[i][1] = _normal[i]._vector[1];
      _coefficients[i][2] = _normal[i]._vector[2];
      _coefficients[i][3] = _distance[i];
    }

    return _coefficients;
  }

  protected float[][] _updateBoundaryEquations2() {
    // Computed once and for all
    Vector pos = eye().position();
    Vector up = upVector();
    Vector right = rightVector();

    _normal[0] = Vector.multiply(right, -1);
    _normal[1] = right;
    _normal[2] = up;
    _normal[3] = Vector.multiply(up, -1);

    float wh0 = eye().magnitude() * width() / 2;
    float wh1 = eye().magnitude() * height() / 2;
    _distance[0] = Vector.dot(Vector.subtract(pos, Vector.multiply(right, wh0)), _normal[0]);
    _distance[1] = Vector.dot(Vector.add(pos, Vector.multiply(right, wh0)), _normal[1]);
    _distance[2] = Vector.dot(Vector.add(pos, Vector.multiply(up, wh1)), _normal[2]);
    _distance[3] = Vector.dot(Vector.subtract(pos, Vector.multiply(up, wh1)), _normal[3]);

    for (int i = 0; i < 4; ++i) {
      _coefficients[i][0] = _normal[i]._vector[0];
      _coefficients[i][1] = _normal[i]._vector[1];
      // Change respect to Camera occurs here:
      _coefficients[i][2] = -_distance[i];
    }

    return _coefficients;
  }

  /**
   * Disables automatic update of the frustum plane equations every frame.
   * Computation of the equations is expensive and hence is disabled by default.
   *
   * @see #areBoundaryEquationsEnabled()
   * @see #enableBoundaryEquations()
   * @see #enableBoundaryEquations(boolean)
   * @see #updateBoundaryEquations()
   */
  public void disableBoundaryEquations() {
    enableBoundaryEquations(false);
  }

  /**
   * Enables automatic update of the frustum plane equations every frame.
   * Computation of the equations is expensive and hence is disabled by default.
   *
   * @see #areBoundaryEquationsEnabled()
   * @see #disableBoundaryEquations()
   * @see #enableBoundaryEquations(boolean)
   * @see #updateBoundaryEquations()
   */
  public void enableBoundaryEquations() {
    enableBoundaryEquations(true);
  }

  /**
   * Enables or disables automatic update of the eye boundary plane equations every frame
   * according to {@code flag}. Computation of the equations is expensive and hence is
   * disabled by default.
   *
   * @see #updateBoundaryEquations()
   */
  public void enableBoundaryEquations(boolean flag) {
    _coefficientsUpdate = flag;
  }

  /**
   * Returns {@code true} if automatic update of the eye boundary plane equations is
   * enabled and {@code false} otherwise. Computation of the equations is expensive and
   * hence is disabled by default.
   *
   * @see #updateBoundaryEquations()
   */
  public boolean areBoundaryEquationsEnabled() {
    return _coefficientsUpdate;
  }

  /**
   * Returns the boundary plane equations.
   * <p>
   * In 2D the four 4-component vectors, respectively correspond to the
   * left, right, top and bottom eye boundary lines. Each vector holds a plane equation
   * of the form:
   * <p>
   * {@code a*x + b*y + c = 0} where {@code a}, {@code b} and {@code c} are the 3
   * components of each vector, in that order.
   * <p>
   * In 3D the six 4-component vectors returned by this method, respectively correspond to the
   * left, right, near, far, top and bottom eye boundary planes. Each vector holds a plane
   * equation of the form:
   * <p>
   * {@code a*x + b*y + c*z + d = 0}
   * <p>
   * where {@code a}, {@code b}, {@code c} and {@code d} are the 4 components of each
   * vector, in that order.
   *
   * <b>Attention:</b> The eye boundary plane equations should be updated before calling
   * this method. You may compute them explicitly (by calling
   * {@link #updateBoundaryEquations()}) or enable them to be automatic updated in your
   * graph setup (with {@link #enableBoundaryEquations()}).
   *
   * @see #distanceToBoundary(int, Vector)
   * @see #isPointVisible(Vector)
   * @see #ballVisibility(Vector, float)
   * @see #boxVisibility(Vector, Vector)
   * @see #updateBoundaryEquations()
   * @see #enableBoundaryEquations()
   */
  public float[][] boundaryEquations() {
    if (!areBoundaryEquationsEnabled())
      throw new RuntimeException("The graph boundary equations may be outdated. Please "
          + "enable automatic updates of the equations in your setup with enableBoundaryEquations()");
    return _coefficients;
  }

  /**
   * Returns the signed distance between point {@code position} and plane {@code index}
   * in world units. The distance is negative if the point lies in the planes's boundary
   * halfspace, and positive otherwise.
   * <p>
   * In 2D {@code index} is a value between {@code 0} and {@code 3} which respectively
   * correspond to the left, right, top and bottom eye boundary planes.
   * <p>
   * In 3D {@code index} is a value between {@code 0} and {@code 5} which respectively
   * correspond to the left, right, near, far, top and bottom eye boundary planes.
   *
   * <b>Attention:</b> The eye boundary plane equations should be updated before calling
   * this method. You may compute them explicitly (by calling
   * {@link #updateBoundaryEquations()}) or enable them to be automatic updated in your
   * graph setup (with {@link #enableBoundaryEquations()}).
   *
   * @see #isPointVisible(Vector)
   * @see #ballVisibility(Vector, float)
   * @see #boxVisibility(Vector, Vector)
   * @see #updateBoundaryEquations()
   * @see #boundaryEquations()
   * @see #enableBoundaryEquations()
   */
  public float distanceToBoundary(int index, Vector position) {
    if (!areBoundaryEquationsEnabled())
      throw new RuntimeException("The viewpoint boundary equations (needed by distanceToBoundary) may be outdated. Please "
          + "enable automatic updates of the equations in your PApplet.setup " + "with Scene.enableBoundaryEquations()");
    Vector myVector = new Vector(_coefficients[index][0], _coefficients[index][1], _coefficients[index][2]);
    if (is3D())
      return Vector.dot(position, myVector) - _coefficients[index][3];
    else
      return (_coefficients[index][0] * position.x() + _coefficients[index][1] * position.y() + _coefficients[index][2])
          / (float) Math
          .sqrt(_coefficients[index][0] * _coefficients[index][0] + _coefficients[index][1] * _coefficients[index][1]);
  }

  /**
   * Returns the pixel to graph (units) ratio at {@code position}.
   * <p>
   * Convenience function that simply returns {@code 1 / graphToPixelRatio(position)}.
   *
   * @see #graphToPixelRatio(Vector)
   */
  public float pixelToGraphRatio(Vector position) {
    return 1 / graphToPixelRatio(position);
  }

  /**
   * Returns the ratio of graph (units) to pixel at {@code position}.
   * <p>
   * A line of {@code n * graphToPixelRatio()} graph units, located at {@code position} in
   * the world coordinates system, will be projected with a length of {@code n} pixels on
   * screen.
   * <p>
   * Use this method to scale objects so that they have a constant pixel size on screen.
   * The following code will draw a 20 pixel line, starting at {@link #center()} and
   * always directed along the screen vertical direction:
   * <p>
   * {@code beginShape(LINES);}<br>
   * {@code vertex(sceneCenter().x, sceneCenter().y, sceneCenter().z);}<br>
   * {@code Vector v = Vector.add(sceneCenter(), Vector.mult(upVector(), 20 * graphToPixelRatio(sceneCenter())));}
   * <br>
   * {@code vertex(v.x, v.y, v.z);}<br>
   * {@code endShape();}<br>
   */
  public float graphToPixelRatio(Vector position) {
    switch (type()) {
      case PERSPECTIVE:
        return 2.0f * Math.abs((eye().location(position))._vector[2] * eye().magnitude()) * (float) Math
            .tan(fov() / 2.0f) / height();
      case TWO_D:
      case ORTHOGRAPHIC:
        return eye().magnitude();
    }
    return 1.0f;
  }

  /**
   * Same as {@code return !isFaceBackFacing(a, b, c)}.
   *
   * @see #isFaceBackFacing(Vector, Vector, Vector)
   */
  public boolean isFaceFrontFacing(Vector a, Vector b, Vector c) {
    return !isFaceBackFacing(a, b, c);
  }

  /**
   * Returns {@code true} if the given face is back-facing the eye. Otherwise returns
   * {@code false}.
   * <p>
   * Vertices must given in clockwise order if {@link Graph#isLeftHanded()} or in counter-clockwise
   * order if {@link Graph#isRightHanded()}.
   *
   * @param a first face vertex
   * @param b second face vertex
   * @param c third face vertex
   * @see #isFaceBackFacing(Vector, Vector)
   * @see #isConeBackFacing(Vector, Vector, float)
   */
  public boolean isFaceBackFacing(Vector a, Vector b, Vector c) {
    return isFaceBackFacing(a, isLeftHanded() ?
        Vector.subtract(b, a).cross(Vector.subtract(c, a)) :
        Vector.subtract(c, a).cross(Vector.subtract(b, a)));
  }

  /**
   * Same as {@code return !isFaceBackFacing(vertex, normal)}.
   *
   * @see #isFaceBackFacing(Vector, Vector)
   */
  public boolean isFaceFrontFacing(Vector vertex, Vector normal) {
    return !isFaceBackFacing(vertex, normal);
  }

  /**
   * Returns {@code true} if the given face is back-facing the camera. Otherwise returns
   * {@code false}.
   *
   * @param vertex belonging to the face
   * @param normal face normal
   * @see #isFaceBackFacing(Vector, Vector, Vector)
   * @see #isConeBackFacing(Vector, Vector, float)
   */
  public boolean isFaceBackFacing(Vector vertex, Vector normal) {
    return isConeBackFacing(vertex, normal, 0);
  }

  /**
   * Same as {@code return !isConeBackFacing(vertex, normals)}.
   *
   * @see #isConeBackFacing(Vector, ArrayList)
   */
  public boolean isConeFrontFacing(Vector vertex, ArrayList<Vector> normals) {
    return !isConeBackFacing(vertex, normals);
  }

  /**
   * Returns {@code true} if the given cone is back-facing the eye and {@code false} otherwise.
   *
   * @param vertex  Cone vertex
   * @param normals ArrayList of normals defining the cone.
   * @see #isConeBackFacing(Vector, Vector[])
   * @see #isConeBackFacing(Vector, Vector, float)
   */
  public boolean isConeBackFacing(Vector vertex, ArrayList<Vector> normals) {
    return isConeBackFacing(vertex, normals.toArray(new Vector[normals.size()]));
  }

  /**
   * Same as {@code !isConeBackFacing(vertex, normals)}.
   *
   * @see #isConeBackFacing(Vector, Vector[])
   */
  public boolean isConeFrontFacing(Vector vertex, Vector[] normals) {
    return !isConeBackFacing(vertex, normals);
  }

  /**
   * Returns {@code true} if the given cone is back-facing the eye and {@code false} otherwise.
   *
   * @param vertex  Cone vertex
   * @param normals Array of normals defining the cone.
   * @see #isConeBackFacing(Vector, ArrayList)
   * @see #isConeBackFacing(Vector, Vector, float)
   */
  public boolean isConeBackFacing(Vector vertex, Vector[] normals) {
    float angle;
    Vector axis = new Vector(0, 0, 0);

    if (normals.length == 0)
      throw new RuntimeException("Normal array provided is empty");

    Vector[] n = new Vector[normals.length];
    for (int i = 0; i < normals.length; i++) {
      n[i] = new Vector();
      n[i].set(normals[i]);
      n[i].normalize();
      axis = Vector.add(axis, n[i]);
    }

    if (axis.magnitude() != 0)
      axis.normalize();
    else
      axis.set(0, 0, 1);

    angle = 0;
    for (int i = 0; i < normals.length; i++)
      angle = Math.max(angle, (float) Math.acos(Vector.dot(n[i], axis)));

    return isConeBackFacing(vertex, axis, angle);
  }

  /**
   * Same as {@code return !isConeBackFacing(vertex, axis, angle)}.
   *
   * @see #isConeBackFacing(Vector, Vector, float)
   */
  public boolean isConeFrontFacing(Vector vertex, Vector axis, float angle) {
    return !isConeBackFacing(vertex, axis, angle);
  }

  /**
   * Returns {@code true} if the given cone is back-facing the eye and {@code false} otherwise.
   *
   * @param vertex Cone vertex
   * @param axis   Cone axis
   * @param angle  Cone angle
   */
  public boolean isConeBackFacing(Vector vertex, Vector axis, float angle) {
    // more or less inspired by this:
    // http://en.wikipedia.org/wiki/Back-face_culling (perspective case :P)
    Vector camAxis;
    if (type() == Type.ORTHOGRAPHIC)
      camAxis = viewDirection();
    else {
      camAxis = Vector.subtract(vertex, eye().position());
      if (angle != 0)
        camAxis.normalize();
    }
    if (angle == 0)
      return Vector.dot(camAxis, axis) >= 0;
    float absAngle = Math.abs(angle);
    if (absAngle >= Math.PI / 2)
      return true;
    Vector faceNormal = axis.get();
    faceNormal.normalize();
    return Math.acos(Vector.dot(camAxis, faceNormal)) + absAngle < Math.PI / 2;
  }

  /**
   * Returns the radius of the graph observed by the eye in world units.
   * <p>
   * In 3D you need to provide such an approximation of the graph dimensions so
   * that the it can adapt its {@link #zNear()} and {@link #zFar()} values. See the {@link #center()}
   * documentation.
   * <p>
   * Note that {@link Graph#radius()} (resp. {@link Graph#setRadius(float)} simply call this
   * method on its associated eye.
   *
   * @see #setFrustum(Vector, Vector)
   */
  public float radius() {
    return _radius;
  }

  /**
   * Returns the position of the graph center, defined in the world coordinate system.
   * <p>
   * The graph observed by the eye should be roughly centered on this position, and
   * included in a {@link #radius()} ball.
   * <p>
   * Default value is the world origin. Use {@link #setCenter(Vector)} to change it.
   *
   * @see #setCenter(Vector)
   * @see #setRadius(float)
   * @see #setFrustum(Vector, Vector)
   * @see #zNear()
   * @see #zFar()
   */
  public Vector center() {
    return _center;
  }

  /**
   * The point the eye revolves around with a ROTATE gesture. Defined in world
   * coordinate system.
   * <p>
   * Default value is the {@link #center()}. Use {@link #setAnchor(Vector)} to change it.
   * <p>
   *
   * @see #setAnchor(Vector)
   */
  public Vector anchor() {
    return _anchor;
  }

  /**
   * Sets the {@link #anchor()}, defined in the world coordinate system.
   */
  public void setAnchor(Vector anchor) {
    _anchor = anchor;
  }

  /**
   * Sets the {@link #radius()} value in world units.
   *
   * @see #setCenter(Vector)
   */
  public void setRadius(float radius) {
    _radius = radius;
  }

  /**
   * Sets the {@link #center()} of the graph.
   *
   * @see #setRadius(float)
   */
  public void setCenter(Vector center) {
    _center = center;
  }

  /**
   * Same as {@code setCenter(center); setRadius(radius)}.
   *
   * @see #setCenter(Vector)
   * @see #setRadius(float)
   * @see #setFrustum(Vector, Vector)
   */
  public void setFrustum(Vector center, float radius) {
    setCenter(center);
    setAnchor(center);
    setRadius(radius);
  }

  /**
   * Similar to {@link #setRadius(float)} and {@link #setCenter(Vector)}, but the
   * graph limits are defined by a world axis aligned bounding box.
   *
   * @see #setFrustum(Vector, float)
   */
  public void setFrustum(Vector corner1, Vector corner2) {
    setFrustum(Vector.multiply(Vector.add(corner1, corner2), 1 / 2.0f), 0.5f * (Vector.subtract(corner2, corner1)).magnitude());
  }

  /**
   * Returns the normalized view direction of the eye, defined in the world coordinate
   * system. This corresponds to the negative Z axis of the {@link #eye()}
   * ({@code frame().worldDisplacement(new Vector(0.0f, 0.0f, -1.0f))}). In 2D
   * it always is (0,0,-1).
   * <p>
   * Change this value using {@link #setViewDirection(Vector)}, {@link #lookAt(Vector)} or
   * {@link Frame#setOrientation(Quaternion)}. It is orthogonal to {@link #upVector()} and to
   * {@link #rightVector()}.
   */
  public Vector viewDirection() {
    return eye().zAxis(false);
  }

  /**
   * Rotates the eye so that its {@link #viewDirection()} is {@code direction} (defined
   * in the world coordinate system).
   * <p>
   * The eye {@link Frame#position()} is not modified. The eye is rotated so that the
   * horizon (defined by its {@link #upVector()}) is preserved.
   *
   * @see #lookAt(Vector)
   * @see #setUpVector(Vector)
   */
  public void setViewDirection(Vector direction) {
    if (direction.squaredNorm() == 0)
      return;

    Vector xAxis = direction.cross(upVector());
    if (xAxis.squaredNorm() == 0) {
      // target is aligned with upVector, this means a rotation around X axis
      // X axis is then unchanged, let's keep it !
      xAxis = eye().xAxis();
    }

    Quaternion q = new Quaternion();
    q.fromRotatedBasis(xAxis, xAxis.cross(direction), Vector.multiply(direction, -1));
    eye().setOrientation(q);
  }

  /**
   * Convenience function that simply calls {@code setUpVector(up, true)}.
   *
   * @see #setUpVector(Vector, boolean)
   */
  public void setUpVector(Vector up) {
    setUpVector(up, true);
  }

  /**
   * Rotates the eye so that its {@link #upVector()} becomes {@code up} (defined in the
   * world coordinate system).
   * <p>
   * The eye is rotated around an axis orthogonal to {@code up} and to the current
   * {@link #upVector()} direction.
   * <p>
   * Use this method in order to define the eye horizontal plane.
   * <p>
   * When {@code noMove} is set to {@code false}, the orientation modification is
   * compensated by a translation, so that the {@link #anchor()} stays projected at the
   * same position on screen. This is especially useful when the eye is an observer of the
   * graph (default action binding).
   * <p>
   * When {@code noMove} is true, the Eye {@link Frame#position()} is left unchanged, which is
   * an intuitive behavior when the Eye is in first person mode.
   *
   * @see #lookAt(Vector)
   */
  public void setUpVector(Vector up, boolean noMove) {
    Quaternion q = new Quaternion(new Vector(0.0f, 1.0f, 0.0f), eye().displacement(up));
    if (!noMove)
      eye().setPosition(Vector.subtract(anchor(), (Quaternion.multiply(eye().orientation(), q)).rotate(eye().location(anchor()))));
    eye().rotate(q);
  }

  /**
   * Returns the normalized up vector of the eye, defined in the world coordinate system.
   * <p>
   * Set using {@link #setUpVector(Vector)} or {@link Frame#setOrientation(Quaternion)}. It is
   * orthogonal to {@link #viewDirection()} and to {@link #rightVector()}.
   * <p>
   * It corresponds to the Y axis of the associated {@link #eye()} (actually returns
   * {@code frame().yAxis()}
   */
  public Vector upVector() {
    return eye().yAxis();
  }

  /**
   * 2D eyes simply call {@code frame().setPosition(target.x(), target.y())}. 3D
   * eyes set {@link Frame#orientation()}, so that it looks at point {@code target} defined
   * in the world coordinate system (The eye {@link Frame#position()} is not modified.
   * Simply {@link #setViewDirection(Vector)}).
   *
   * @see #at()
   * @see #setUpVector(Vector)
   * @see #fit()
   * @see #fit(Vector, float)
   * @see #fit(Vector, Vector)
   */
  public void lookAt(Vector target) {
    if (is2D())
      eye().setPosition(target.x(), target.y());
    else
      setViewDirection(Vector.subtract(target, eye().position()));
  }

  /**
   * Returns the normalized right vector of the eye, defined in the world coordinate
   * system.
   * <p>
   * This vector lies in the eye horizontal plane, directed along the X axis (orthogonal
   * to {@link #upVector()} and to {@link #viewDirection()}. Set using
   * {@link #setUpVector(Vector)}, {@link #lookAt(Vector)} or {@link Frame#setOrientation(Quaternion)}.
   * <p>
   * Simply returns {@code frame().xAxis()}.
   */
  public Vector rightVector() {
    return eye().xAxis();
  }

  /**
   * 2D eyes return the position. 3D eyes return a point defined in the world
   * coordinate system where the eyes is pointing at (just in front of
   * {@link #viewDirection()}). Useful for setting the Processing camera() which uses a
   * similar approach of that found in gluLookAt.
   *
   * @see #lookAt(Vector)
   */
  public Vector at() {
    return Vector.add(eye().position(), viewDirection());
  }

  /**
   * Returns the {@link #eye()} {@link Interpolator} used by {@link #fit(float)},
   * {@link #fit(Rectangle)}, {@link #fit(Frame)}, etc.
   */
  public Interpolator interpolator() {
    return _interpolator;
  }

  /**
   * Convenience function that simply calls {@code fit(frame, 0)}.
   *
   * @see #fit(Frame, float)
   * @see #fit(Vector, float)
   * @see #fit(Vector, Vector)
   * @see #fit(Rectangle, float)
   * @see #fit(float)
   * @see #fit(Rectangle)
   * @see #fit()
   * @see #fit(Vector, float, float)
   * @see #fit(Vector, Vector, float)
   * @see #fitFOV()
   * @see #fitFOV(float)
   */
  public void fit(Frame frame) {
    fit(frame, 0);
  }

  /**
   * Smoothly interpolates the eye on a interpolator path so that it goes to {@code frame}
   * which is defined in world coordinates. The {@code duration} defines the interpolation speed.
   *
   * @see #fit(Frame)
   * @see #fit(Vector, float)
   * @see #fit(Vector, Vector)
   * @see #fit(Rectangle, float)
   * @see #fit(float)
   * @see #fit(Rectangle)
   * @see #fit()
   * @see #fit(Vector, float, float)
   * @see #fit(Vector, Vector, float)
   * @see #fitFOV()
   * @see #fitFOV(float)
   */
  public void fit(Frame frame, float duration) {
    if (duration <= 0)
      eye().set(frame);
    else {
      _interpolator.stop();
      _interpolator.purge();
      _interpolator.addKeyFrame(eye().detach());
      _interpolator.addKeyFrame(frame.detach(), duration);
      _interpolator.start();
    }
  }

  /**
   * Same as {@code fitBall(center(), radius())}.
   *
   * @see #center()
   * @see #radius()
   * @see #fit(Vector, float)
   * @see #fit(Frame)
   * @see #fit(Frame, float)
   * @see #fit(Vector, Vector)
   * @see #fit(Rectangle, float)
   * @see #fit(float)
   * @see #fit(Rectangle)
   * @see #fit(Vector, float, float)
   * @see #fit(Vector, Vector, float)
   * @see #fitFOV()
   * @see #fitFOV(float)
   */
  public void fit() {
    fit(center(), radius());
  }

  /**
   * Same as {@code fitBall(center(), radius(), duration)}.
   *
   * @see #center()
   * @see #radius()
   * @see #fit(Vector, float, float)
   * @see #fit(Vector, float)
   * @see #fit(Frame)
   * @see #fit(Frame, float)
   * @see #fit(Vector, Vector)
   * @see #fit(Rectangle, float)
   * @see #fit()
   * @see #fit(Rectangle)
   * @see #fit(Vector, Vector, float)
   * @see #fitFOV()
   * @see #fitFOV(float)
   */
  public void fit(float duration) {
    fit(center(), radius(), duration);
  }

  /**
   * Moves the eye during {@code duration} seconds so that the ball defined by {@code center}
   * and {@code radius} is visible and fits the window.
   * <p>
   * In 3D the eye is simply translated along its {@link #viewDirection()} so that the
   * ball fits the screen. Its {@link Frame#orientation()} and its
   * {@link #fov()} are unchanged. You should therefore orientate the eye
   * before you call this method.
   *
   * @see #fit(float)
   * @see #fit(Vector, float)
   * @see #fit(Frame)
   * @see #fit(Frame, float)
   * @see #fit(Vector, Vector)
   * @see #fit(Rectangle, float)
   * @see #fit()
   * @see #fit(Rectangle)
   * @see #fit(Vector, Vector, float)
   * @see #fitFOV()
   * @see #fitFOV(float)
   */
  public void fit(Vector center, float radius, float duration) {
    if (duration <= 0)
      fit(center, radius);
    else {
      _interpolator.stop();
      _interpolator.purge();
      Frame eye = eye();
      setEye(eye().detach());
      _interpolator.addKeyFrame(eye().detach());
      fit(center, radius);
      _interpolator.addKeyFrame(eye().detach(), duration);
      setEye(eye);
      _interpolator.start();
    }
  }

  /**
   * Moves the eye so that the ball defined by {@code center} and {@code radius} is
   * visible and fits the window.
   *
   * @see #fit(float)
   * @see #fit(Vector, float, float)
   * @see #fit(Frame)
   * @see #fit(Frame, float)
   * @see #fit(Vector, Vector)
   * @see #fit(Rectangle, float)
   * @see #fit()
   * @see #fit(Rectangle)
   * @see #fit(Vector, Vector, float)
   * @see #fitFOV()
   * @see #fitFOV(float)
   */
  public void fit(Vector center, float radius) {
    switch (type()) {
      case TWO_D:
        //TODO test 2d case since I swapped the calling order with the above lookAt
        lookAt(center);
        fitFOV();
        break;
      case ORTHOGRAPHIC:
        float distance = Vector.dot(Vector.subtract(center, anchor()), viewDirection()) + (radius / eye().magnitude());
        eye().setPosition(Vector.subtract(center, Vector.multiply(viewDirection(), distance)));
        fitFOV();
        break;
      case PERSPECTIVE:
        float yview = radius / (float) Math.sin(fov() / 2.0f);
        // horizontal fov: radians(eye().magnitude() * aspectRatio())
        float xview = radius / (float) Math.sin(2 * (float) Math.atan(eye().magnitude() * aspectRatio()) / 2.0f);
        eye().setPosition(Vector.subtract(center, Vector.multiply(viewDirection(), Math.max(xview, yview))));
        break;
    }
  }

  /**
   * Rescales the {@link #fov()} {@code duration} seconds so that the ball defined by {@code center}
   * and {@code radius} is visible and fits the window.
   * <p>
   * The eye position and orientation are not modified and you first have to orientate
   * the eye in order to actually see the scene (see {@link #lookAt(Vector)},
   * {@link #fit()} or {@link #fit(Vector, float)}).
   *
   * <b>Attention:</b> The {@link #fov()} is clamped to PI/2. This happens
   * when the eye is at a distance lower than sqrt(2) * radius() from the center().
   *
   * @see #fitFOV()
   * @see #fit(Vector, float)
   * @see #fit(float)
   * @see #fit(Vector, float, float)
   * @see #fit(Frame)
   * @see #fit(Frame, float)
   * @see #fit(Vector, Vector)
   * @see #fit(Rectangle, float)
   * @see #fit()
   * @see #fit(Rectangle)
   * @see #fit(Vector, Vector, float)
   */
  public void fitFOV(float duration) {
    if (duration <= 0)
      fitFOV();
    else {
      _interpolator.stop();
      _interpolator.purge();
      Frame eye = eye();
      setEye(eye().detach());
      _interpolator.addKeyFrame(eye().detach());
      fitFOV();
      _interpolator.addKeyFrame(eye().detach(), duration);
      setEye(eye);
      _interpolator.start();
    }
  }

  /**
   * Changes the {@link #eye()} {@link #fov()} so that the entire scene
   * (defined by {@link #center()} and {@link #radius()}) is visible.
   * <p>
   * The eye position and orientation are not modified and you first have to orientate
   * the eye in order to actually see the scene (see {@link #lookAt(Vector)},
   * {@link #fit()} or {@link #fit(Vector, float)}).
   *
   * <b>Attention:</b> The {@link #fov()} is clamped to PI/2. This happens
   * when the eye is at a distance lower than sqrt(2) * radius() from the center().
   *
   * @see #fitFOV(float)
   * @see #fit(Vector, float)
   * @see #fit(float)
   * @see #fit(Vector, float, float)
   * @see #fit(Frame)
   * @see #fit(Frame, float)
   * @see #fit(Vector, Vector)
   * @see #fit(Rectangle, float)
   * @see #fit()
   * @see #fit(Rectangle)
   * @see #fit(Vector, Vector, float)
   */
  public void fitFOV() {
    float distance = Vector.scalarProjection(Vector.subtract(eye().position(), center()), eye().zAxis());
    float magnitude = distance < (float) Math.sqrt(2) * radius() ? ((float) Math.PI / 2) : 2 * (float) Math.asin(radius() / distance);
    switch (type()) {
      case PERSPECTIVE:
        setFOV(magnitude);
        break;
      case ORTHOGRAPHIC:
        eye().setMagnitude(distance < (float) Math.sqrt(2) * radius() ? 2 * radius() / Math.min(width(), height()) : 2 * (float) Math.sin(magnitude) * distance / width());
      case TWO_D:
        eye().setMagnitude(2 * radius() / Math.min(width(), height()));
        break;
    }
  }

  /**
   * Smoothly moves the eye during {@code duration} seconds so that the world axis aligned
   * box defined by {@code corner1} and {@code corner2} is entirely visible.
   *
   * @see #fit(Vector, Vector)
   * @see #fit(float)
   * @see #fit(Vector, float, float)
   * @see #fit(Frame)
   * @see #fit(Frame, float)
   * @see #fit(Rectangle, float)
   * @see #fit()
   * @see #fit(Rectangle)
   * @see #fit(Vector, float, float)
   * @see #fitFOV()
   * @see #fitFOV(float)
<<<<<<< HEAD
   */
  public void fit(Vector corner1, Vector corner2, float duration) {
    if (duration <= 0)
      fit(corner1, corner2);
    else {
      _interpolator.stop();
      _interpolator.purge();
      Frame eye = eye();
      setEye(eye().detach());
      _interpolator.addKeyFrame(eye().detach());
      fit(corner1, corner2);
      _interpolator.addKeyFrame(eye().detach(), duration);
      setEye(eye);
      _interpolator.start();
    }
  }

  /**
   * Moves the eye so that the world axis aligned box defined by {@code corner1}
   * and {@code corner2} is entirely visible.
   *
   * @see #fit(Vector, Vector, float)
   * @see #fit(float)
   * @see #fit(Vector, float, float)
   * @see #fit(Frame)
   * @see #fit(Frame, float)
   * @see #fit(Rectangle, float)
   * @see #fit()
   * @see #fit(Rectangle)
   * @see #fit(Vector, float, float)
   * @see #fitFOV()
   * @see #fitFOV(float)
   */
=======
   */
  public void fit(Vector corner1, Vector corner2, float duration) {
    if (duration <= 0)
      fit(corner1, corner2);
    else {
      _interpolator.stop();
      _interpolator.purge();
      Frame eye = eye();
      setEye(eye().detach());
      _interpolator.addKeyFrame(eye().detach());
      fit(corner1, corner2);
      _interpolator.addKeyFrame(eye().detach(), duration);
      setEye(eye);
      _interpolator.start();
    }
  }

  /**
   * Moves the eye so that the world axis aligned box defined by {@code corner1}
   * and {@code corner2} is entirely visible.
   *
   * @see #fit(Vector, Vector, float)
   * @see #fit(float)
   * @see #fit(Vector, float, float)
   * @see #fit(Frame)
   * @see #fit(Frame, float)
   * @see #fit(Rectangle, float)
   * @see #fit()
   * @see #fit(Rectangle)
   * @see #fit(Vector, float, float)
   * @see #fitFOV()
   * @see #fitFOV(float)
   */
>>>>>>> eddb9f83
  public void fit(Vector corner1, Vector corner2) {
    float diameter = Math.max(Math.abs(corner2._vector[1] - corner1._vector[1]), Math.abs(corner2._vector[0] - corner1._vector[0]));
    diameter = Math.max(Math.abs(corner2._vector[2] - corner1._vector[2]), diameter);
    fit(Vector.multiply(Vector.add(corner1, corner2), 0.5f), 0.5f * diameter);
  }

  /**
   * Smoothly moves the eye during {@code duration} seconds so that the rectangular
   * screen region defined by {@code rectangle} (pixel units, with origin in the
   * upper left corner) fits the screen.
   * <p>
   * The eye is translated (its {@link Frame#orientation()} is unchanged) so that
   * {@code rectangle} is entirely visible. Since the pixel coordinates only define a
   * <i>boundary</i> in 3D, it's the intersection of this boundary with a plane
   * (orthogonal to the {@link #viewDirection()} and passing through the
   * {@link #center()}) that is used to define the 3D rectangle that is eventually
   * fitted.
   *
   * @see #fit(Rectangle)
   * @see #fit(Vector, Vector, float)
   * @see #fit(Vector, Vector)
   * @see #fit(float)
   * @see #fit(Vector, float, float)
   * @see #fit(Frame)
   * @see #fit(Frame, float)
   * @see #fit()
   * @see #fit(Vector, float, float)
   * @see #fitFOV()
   * @see #fitFOV(float)
   */
  public void fit(Rectangle rectangle, float duration) {
    if (duration <= 0)
      fit(rectangle);
    else {
      _interpolator.stop();
      _interpolator.purge();
      Frame eye = eye();
      setEye(eye().detach());
      _interpolator.addKeyFrame(eye().detach());
      fit(rectangle);
      _interpolator.addKeyFrame(eye().detach(), duration);
      setEye(eye);
      _interpolator.start();
    }
  }

  /**
   * Moves the eye so that the rectangular screen region defined by {@code rectangle}
   * (pixel units, with origin in the upper left corner) fits the screen.
   * <p>
   * In 3D the eye is translated (its {@link Frame#orientation()} is unchanged) so that
   * {@code rectangle} is entirely visible. Since the pixel coordinates only define a
   * <i>frustum</i> in 3D, it's the intersection of this frustum with a plane (orthogonal
   * to the {@link #viewDirection()} and passing through the {@link #center()}) that
   * is used to define the 3D rectangle that is eventually fitted.
   *
   * @see #fit(Rectangle, float)
   * @see #fit(Vector, Vector, float)
   * @see #fit(Vector, Vector)
   * @see #fit(float)
   * @see #fit(Vector, float, float)
   * @see #fit(Frame)
   * @see #fit(Frame, float)
   * @see #fit()
   * @see #fit(Vector, float, float)
   * @see #fitFOV()
   * @see #fitFOV(float)
   */
  public void fit(Rectangle rectangle) {
    //ad-hoc
    if (is2D()) {
      float rectRatio = (float) rectangle.width() / (float) rectangle.height();
      if (aspectRatio() < 1.0f) {
        if (aspectRatio() < rectRatio)
          eye().setMagnitude(eye().magnitude() * (float) rectangle.width() / width());
        else
          eye().setMagnitude(eye().magnitude() * (float) rectangle.height() / height());
      } else {
        if (aspectRatio() < rectRatio)
          eye().setMagnitude(eye().magnitude() * (float) rectangle.width() / width());
        else
          eye().setMagnitude(eye().magnitude() * (float) rectangle.height() / height());
      }
      lookAt(location(new Vector(rectangle.centerX(), rectangle.centerY(), 0)));
      return;
    }

    Vector vd = viewDirection();
    float distToPlane = Vector.scalarProjection(Vector.subtract(eye().position(), center()), eye().zAxis());
    Point center = new Point((int) rectangle.centerX(), (int) rectangle.centerY());
    Vector orig = new Vector();
    Vector dir = new Vector();
    convertClickToLine(center, orig, dir);
    Vector newCenter = Vector.add(orig, Vector.multiply(dir, (distToPlane / Vector.dot(dir, vd))));
    convertClickToLine(new Point(rectangle.x(), center.y()), orig, dir);
    Vector pointX = Vector.add(orig, Vector.multiply(dir, (distToPlane / Vector.dot(dir, vd))));
    convertClickToLine(new Point(center.x(), rectangle.y()), orig, dir);
    Vector pointY = Vector.add(orig, Vector.multiply(dir, (distToPlane / Vector.dot(dir, vd))));
    float distance = 0.0f;
    float distX, distY;
    switch (type()) {
      case PERSPECTIVE:
        //horizontal fov: radians(eye().magnitude() * aspectRatio())
        distX = Vector.distance(pointX, newCenter) / (float) Math.sin(2 * (float) Math.atan(eye().magnitude() * aspectRatio()) / 2.0f);
        distY = Vector.distance(pointY, newCenter) / (float) Math.sin(fov() / 2.0f);
        distance = Math.max(distX, distY);
        break;
      case ORTHOGRAPHIC:
        float dist = Vector.dot(Vector.subtract(newCenter, anchor()), vd);
        distX = Vector.distance(pointX, newCenter) / eye().magnitude() / aspectRatio();
        distY = Vector.distance(pointY, newCenter) / eye().magnitude() / 1.0f;
        distance = dist + Math.max(distX, distY);
        break;
    }
    eye().setPosition(Vector.subtract(newCenter, Vector.multiply(vd, distance)));
  }

  /**
   * Gives the coefficients of a 3D half-line passing through the eye and pixel
   * (x,y). Origin in the upper left corner. Use {@link #height()} - y to locate the
   * origin at the lower left corner.
   * <p>
   * The origin of the half line (eye position) is stored in {@code orig}, while
   * {@code dir} contains the properly oriented and normalized direction of the half line.
   * <p>
   * This method is useful for analytical intersection in a selection method.
   */
  public void convertClickToLine(Point pixel, Vector origin, Vector direction) {
    Point pixelCopy = new Point(pixel.x(), pixel.y());

    // left-handed coordinate system correction
    if (isLeftHanded())
      pixelCopy.setY(height() - pixel.y());

    switch (type()) {
      case PERSPECTIVE:
        origin.set(eye().position());
        direction.set(new Vector(((2.0f * pixelCopy.x() / width()) - 1.0f) * eye().magnitude() * aspectRatio(),
            ((2.0f * (height() - pixelCopy.y()) / height()) - 1.0f) * eye().magnitude(),
            -1.0f));
        direction.set(Vector.subtract(eye().worldLocation(direction), origin));
        direction.normalize();
        break;

      case TWO_D:
      case ORTHOGRAPHIC: {
        float wh0 = eye().magnitude() * width() / 2;
        float wh1 = eye().magnitude() * height() / 2;
        origin.set(new Vector((2.0f * pixelCopy.x() / width() - 1.0f) * wh0,
            -(2.0f * pixelCopy.y() / height() - 1.0f) * wh1,
            0.0f));
        origin.set(eye().worldLocation(origin));
        direction.set(viewDirection());
        break;
      }
    }
  }

  // Nice stuff :P

  protected static void _applyTransformation(MatrixHandler matrixHandler, Frame frame, boolean is2D) {
    if (is2D) {
      matrixHandler.translate(frame.translation().x(), frame.translation().y());
      matrixHandler.rotate(frame.rotation().angle2D());
      matrixHandler.scale(frame.scaling(), frame.scaling());
    } else {
      matrixHandler.translate(frame.translation()._vector[0], frame.translation()._vector[1], frame.translation()._vector[2]);
      matrixHandler.rotate(frame.rotation().angle(), (frame.rotation()).axis()._vector[0], (frame.rotation()).axis()._vector[1], (frame.rotation()).axis()._vector[2]);
      matrixHandler.scale(frame.scaling(), frame.scaling(), frame.scaling());
    }
  }

  protected static void _applyWorldTransformation(MatrixHandler matrixHandler, Frame frame, boolean is2D) {
    Frame reference = frame.reference();
    if (reference != null) {
      _applyWorldTransformation(matrixHandler, reference, is2D);
      _applyTransformation(matrixHandler, frame, is2D);
    } else {
      _applyTransformation(matrixHandler, frame, is2D);
    }
  }

  /**
   * Apply the local transformation defined by {@code frame}, i.e., respect to its
   * {@link Frame#reference()}. The Frame is first translated, then rotated around
   * the new translated origin and then scaled.
   * <p>
   * This method may be used to modify the modelview matrix from a frame hierarchy. For
   * example, with this frame hierarchy:
   * <p>
   * {@code Frame body = new Frame();} <br>
   * {@code Frame leftArm = new Frame();} <br>
   * {@code Frame rightArm = new Frame();} <br>
   * {@code leftArm.setReference(body);} <br>
   * {@code rightArm.setReference(body);} <br>
   * <p>
   * The associated drawing code should look like:
   * <p>
   * {@code pushModelView();} <br>
   * {@code applyTransformation(body);} <br>
   * {@code drawBody();} <br>
   * {@code pushModelView();} <br>
   * {@code applyTransformation(leftArm);} <br>
   * {@code drawArm();} <br>
   * {@code popMatrix();} <br>
   * {@code pushMatrix();} <br>
   * {@code applyTransformation(rightArm);} <br>
   * {@code drawArm();} <br>
   * {@code popModelView();} <br>
   * {@code popModelView();} <br>
   * <p>
   * Note the use of nested {@code pushModelView()} and {@code popModelView()} blocks to
   * represent the frame hierarchy: {@code leftArm} and {@code rightArm} are both
   * correctly drawn with respect to the {@code body} coordinate system.
   *
   * @see #applyWorldTransformation(Frame)
   */
  public void applyTransformation(Frame frame) {
    _applyTransformation(matrixHandler(), frame, is2D());
  }

  /**
   * Same as {@link #applyTransformation(Frame)}, but applies the global transformation
   * defined by the frame.
   */
  public void applyWorldTransformation(Frame frame) {
    _applyWorldTransformation(matrixHandler(), frame, is2D());
  }

  // Other stuff

  /**
   * Returns true if graph is left handed. Note that the graph is right handed by default.
   *
   * @see #setLeftHanded()
   */
  public boolean isLeftHanded() {
    return !_rightHanded;
  }

  /**
   * Returns true if graph is right handed. Note that the graph is right handed by default.
   *
   * @see #setRightHanded()
   */
  public boolean isRightHanded() {
    return _rightHanded;
  }

  /**
   * Set the graph as right handed.
   *
   * @see #isRightHanded()
   */
  public void setRightHanded() {
    _rightHanded = true;
  }

  /**
   * Set the graph as left handed.
   *
   * @see #isLeftHanded()
   */
  public void setLeftHanded() {
    _rightHanded = false;
  }

  /**
   * @return true if the graph is 2D.
   */
  public boolean is2D() {
    return type() == Type.TWO_D;
  }

  /**
   * @return true if the graph is 3D.
   */
  public boolean is3D() {
    return !is2D();
  }

  protected void _modified() {
    _lastNonEyeUpdate = TimingHandler.frameCount;
  }

  /**
   * Max between {@link Frame#lastUpdate()} and {@link #_lastNonEyeUpdate()}.
   *
   * @return last frame the eye was updated
   * @see #_lastNonEyeUpdate()
   */
  public long lastUpdate() {
    return Math.max(eye().lastUpdate(), _lastNonEyeUpdate());
  }

  /**
   * @return last frame a local eye parameter (different than the Frame) was updated.
   * @see #lastUpdate()
   */
  protected long _lastNonEyeUpdate() {
    return _lastNonEyeUpdate;
  }

  /**
   * Return registered solvers
   */
  public List<TreeSolver> treeSolvers() {
    return _solvers;
  }

  /**
   * Registers the given chain to solve IK.
   */
  public TreeSolver registerTreeSolver(Frame frame) {
    for (TreeSolver solver : _solvers)
      //If Head is Contained in any structure do nothing
      if (!path(solver.head(), frame).isEmpty())
        return null;
    TreeSolver solver = new TreeSolver(frame);
    _solvers.add(solver);
    //Add task
    registerTask(solver.task());
    solver.task().run(40);
    return solver;
  }

  /**
   * Unregisters the IK Solver with the given Frame as branchRoot
   */
  public boolean unregisterTreeSolver(Frame frame) {
    TreeSolver toRemove = null;
    for (TreeSolver solver : _solvers) {
      if (solver.head() == frame) {
        toRemove = solver;
        break;
      }
    }
    //Remove task
    unregisterTask(toRemove.task());
    return _solvers.remove(toRemove);
  }

  /**
   * Gets the IK Solver with associated with branchRoot frame
   */
  public TreeSolver treeSolver(Frame frame) {
    for (TreeSolver solver : _solvers) {
      if (solver.head() == frame) {
        return solver;
      }
    }
    return null;
  }

  public boolean addIKTarget(Frame endEffector, Frame target) {
    for (TreeSolver solver : _solvers) {
      if (solver.addTarget(endEffector, target)) return true;
    }
    return false;
  }

  /**
   * Same as {@code executeIKSolver(_solver, 40)}.
   *
   * @see #executeSolver(Solver, long)
   */
  public void executeSolver(Solver solver) {
    executeSolver(solver, 40);
  }

  /**
   * Only meaningful for non-registered solvers. Solver should be different than
   * {@link TreeSolver}.
   *
   * @see #registerTreeSolver(Frame)
   * @see #unregisterTreeSolver(Frame)
   */
  public void executeSolver(Solver solver, long period) {
    registerTask(solver.task());
    solver.task().run(period);
  }

  // traversal

  // detached frames

  /**
   * Same as {@code return track(null, pixel, frameArray)}.
   *
   * @see #track(String, float, float, Frame[])
   */
  public Frame track(Point pixel, Frame[] frameArray) {
    return track(null, pixel, frameArray);
  }

  /**
   * Same as {@code return track(hid, pixel.x(), pixel.y(), frameArray)}.
   *
   * @see #track(String, float, float, Frame[])
   */
  public Frame track(String hid, Point pixel, Frame[] frameArray) {
    return track(hid, pixel.x(), pixel.y(), frameArray);
  }

  /**
   * Same as {@code return track(null, x, y, frameArray)}.
   *
   * @see #track(String, float, float, Frame[])
   */
  public Frame track(float x, float y, Frame[] frameArray) {
    return track(null, x, y, frameArray);
  }

  /**
   * Updates the {@code hid} device tracked-frame from the {@code frameArray} and returns it.
   * <p>
   * To set the {@link #trackedFrame(String)} the algorithm casts a ray at pixel position {@code (x, y)}
   * (see {@link #tracks(float, float, Frame)}). If no frame is found under the pixel, it returns {@code null}.
   * <p>
   * Use this version of the method instead of {@link #track(String, float, float)} when dealing with
   * detached frames.
   *
   * @see #track(String, float, float)
   * @see #track(String, float, float, List)
   * @see #render()
   * @see #trackedFrame(String)
   * @see #resetTrackedFrame(String)
   * @see #defaultFrame(String)
   * @see #tracks(float, float, Frame)
   * @see #setTrackedFrame(String, Frame)
   * @see #isTrackedFrame(String, Frame)
   * @see Frame#enableTracking(boolean)
   * @see Frame#pickingThreshold()
   * @see Frame#setPickingThreshold(float)
   * @see #cast(String, Point)
   * @see #cast(String, float, float)
   */
  public Frame track(String hid, float x, float y, Frame[] frameArray) {
    resetTrackedFrame(hid);
    for (Frame frame : frameArray)
      if (tracks(x, y, frame)) {
        setTrackedFrame(hid, frame);
        break;
      }
    return trackedFrame(hid);
  }

  /**
   * Same as {@code return track(null, pixel, frameList)}.
   *
   * @see #track(String, float, float, List)
   */
  public Frame track(Point pixel, List<Frame> frameList) {
    return track(null, pixel, frameList);
  }

  /**
   * Same as {@code return track(hid, pixel.x(), pixel.y(), frameList)}.
   *
   * @see #track(String, float, float, List)
   */
  public Frame track(String hid, Point pixel, List<Frame> frameList) {
    return track(hid, pixel.x(), pixel.y(), frameList);
  }

  /**
   * Same as {@code return track(null, x, y, frameList)}.
   *
   * @see #track(String, float, float, List)
   */
  public Frame track(float x, float y, List<Frame> frameList) {
    return track(null, x, y, frameList);
  }

  /**
   * Same as {@link #track(String, float, float, Frame[])} but using a frame list instead of an array.
   *
   * @see #track(String, float, float, Frame[])
   */
  public Frame track(String hid, float x, float y, List<Frame> frameList) {
    resetTrackedFrame(hid);
    for (Frame frame : frameList)
      if (tracks(x, y, frame)) {
        setTrackedFrame(hid, frame);
        break;
      }
    return trackedFrame(hid);
  }

  // attached frames

  /**
   * Same as {@code return track(null, pixel.x(), pixel.y())}.
   *
   * @see #track(String, Point)
   */
  public Frame track(Point pixel) {
    return track(null, pixel.x(), pixel.y());
  }

  /**
   * Same as {@code return track(null, x, y)}.
   *
   * @see #track(String, float, float)
   */
  public Frame track(float x, float y) {
    return track(null, x, y);
  }

  /**
   * Same as {@code return track(hid, pixel.x(), pixel.y())}.
   *
   * @see #track(String, float, float)
   */
  public Frame track(String hid, Point pixel) {
    return track(hid, pixel.x(), pixel.y());
  }

  /**
   * Updates the {@code hid} device tracked-frame and returns it.
   * <p>
   * To set the {@link #trackedFrame(String)} the algorithm casts a ray at pixel position {@code (x, y)}
   * (see {@link #tracks(float, float, Frame)}). If no frame is found under the pixel, it returns {@code null}.
   * <p>
   * Use this version of the method instead of {@link #track(String, float, float, Frame[])} when dealing with
   * attached frames to the graph.
   *
   * @see #track(String, float, float, Frame[])
   * @see #render()
   * @see #trackedFrame(String)
   * @see #resetTrackedFrame(String)
   * @see #defaultFrame(String)
   * @see #tracks(float, float, Frame)
   * @see #setTrackedFrame(String, Frame)
   * @see #isTrackedFrame(String, Frame)
   * @see Frame#enableTracking(boolean)
   * @see Frame#pickingThreshold()
   * @see Frame#setPickingThreshold(float)
   * @see #cast(String, Point)
   * @see #cast(String, float, float)
   */
  public Frame track(String hid, float x, float y) {
    resetTrackedFrame(hid);
    for (Frame frame : _leadingFrames())
      _track(hid, frame, x, y);
    return trackedFrame(hid);
  }

  /**
   * Use internally by {@link #track(String, float, float)}.
   */
  protected void _track(String hid, Frame frame, float x, float y) {
    if (trackedFrame(hid) == null && frame.isTrackingEnabled())
      if (tracks(x, y, frame)) {
        setTrackedFrame(hid, frame);
        return;
      }
    if (!frame.isCulled() && trackedFrame(hid) == null)
      for (Frame child : frame.children())
        _track(hid, child, x, y);
  }

  /**
   * Same as {tracks(pixel.x(), pixel.y(), frame)}.
   *
   * @see #tracks(float, float, Frame)
   */
  public boolean tracks(Point pixel, Frame frame) {
    return tracks(pixel.x(), pixel.y(), frame);
  }

  /**
   * Casts a ray at pixel position {@code (x, y)} and returns {@code true} if the ray picks the {@code frame} and
   * {@code false} otherwise. The frame is picked according to the {@link Frame#pickingThreshold()}.
   *
   * @see #trackedFrame(String)
   * @see #resetTrackedFrame(String)
   * @see #defaultFrame(String)
   * @see #track(String, float, float)
   * @see #setTrackedFrame(String, Frame)
   * @see #isTrackedFrame(String, Frame)
   * @see Frame#enableTracking(boolean)
   * @see Frame#pickingThreshold()
   * @see Frame#setPickingThreshold(float)
   */
  public boolean tracks(float x, float y, Frame frame) {
    if (frame.pickingThreshold() == 0 && _bb != null)
      return _tracks(x, y, frame);
    else
      return _tracks(x, y, screenLocation(frame.position()), frame);
  }

  /**
   * A shape may be picked using
   * <a href="http://schabby.de/picking-opengl-ray-tracing/">'ray-picking'</a> with a
   * color buffer (see {@link frames.processing.Scene#backBuffer()}). This method
   * compares the color of the {@link frames.processing.Scene#backBuffer()} at
   * {@code (x,y)} with the shape id. Returns true if both colors are the same, and false
   * otherwise.
   * <p>
   * This method should be overridden. Default implementation symply return {@code false}.
   *
   * @see Frame#setPickingThreshold(float)
   */
  protected boolean _tracks(float x, float y, Frame frame) {
    return false;
  }

  /**
   * Cached version of {@link #tracks(float, float, Frame)}.
   */
  protected boolean _tracks(float x, float y, Vector projection, Frame frame) {
    if (frame == null || isEye(frame))
      return false;
    if (!frame.isTrackingEnabled())
      return false;
    float threshold = frame.pickingThreshold() < 1 ? 100 * frame.pickingThreshold() * frame.scaling() * pixelToGraphRatio(frame.position())
        : frame.pickingThreshold() / 2;
    return ((Math.abs(x - projection._vector[0]) < threshold) && (Math.abs(y - projection._vector[1]) < threshold));
  }

  /**
   * Same as {@code cast(null, new Point(x, y))}.
   *
   * @see #cast(String, Point)
   */
  public void cast(float x, float y) {
    cast(null, new Point(x, y));
  }

  /**
   * Same as {@code cast(hid, new Point(x, y))}.
   *
   * @see #cast(String, Point)
   */
  public void cast(String hid, float x, float y) {
    cast(hid, new Point(x, y));
  }

  /**
   * Same as {@code cast(null, pixel)}.
   *
   * @see #cast(String, float, float)
   */
  public void cast(Point pixel) {
    cast(null, pixel);
  }

  /**
   * Same as {@link #track(String, Point)} but doesn't return immediately the {@code hid} device tracked-frame.
   * The algorithm schedules an updated of the {@code hid} tracked-frame for the next traversal and hence should be
   * always be used in conjunction with {@link #render()}.
   * <p>
   * This method is optimal since it updated the {@code hid} tracked-frame at traversal time. Prefer this method over
   * {@link #track(String, Point)} when dealing with several {@code hids}.
   *
   * @see #render()
   * @see #trackedFrame(String)
   * @see #resetTrackedFrame(String)
   * @see #defaultFrame(String)
   * @see #tracks(float, float, Frame)
   * @see #setTrackedFrame(String, Frame)
   * @see #isTrackedFrame(String, Frame)
   * @see Frame#enableTracking(boolean)
   * @see Frame#pickingThreshold()
   * @see Frame#setPickingThreshold(float)
   * @see #cast(String, float, float)
   */
  public void cast(String hid, Point pixel) {
    _rays.add(new Ray(hid, pixel));
  }

  /**
   * Override this method according to your renderer context.
   */
  protected MatrixHandler _matrixHandler(Object context) {
    // dummy: it should be overridden
    return new MatrixHandler(width(), height());
  }

  /**
   * Returns the main renderer context.
   */
  public Object frontBuffer() {
    return _fb;
  }

  /**
   * Returns the back buffer, used for
   * <a href="http://schabby.de/picking-opengl-ray-tracing/">'ray-picking'</a>.
   */
  public Object backBuffer() {
    return _bb;
  }

  /**
   * Renders the scene onto the {@link #frontBuffer()}. Same as {@code render(frontBuffer())}.
   *
   * @see #render(Object)
   * @see #render(Object, Matrix, Matrix)
   * @see #render()
   */
  public void render() {
    render(frontBuffer());
  }

  /**
   * Renders the scene onto {@code context}. Calls {@link Frame#visit()} on each visited frame
   * (refer to the {@link Frame} documentation).
   * <p>
   * Same as {@code render(context, matrixHandler().cacheView(), matrixHandler().projection())}.
   *
   * @see #render(Object, Matrix, Matrix)
   * @see #render()
   */
  public void render(Object context) {
    render(context, matrixHandler().cacheView(), matrixHandler().projection());
  }

  /**
   * Renders the frame hierarchy onto {@code context} using the {@code view} and
   * {@code projection} matrices.
   * <p>
   * Note that only reachable frames (frames attached to this graph, see
   * {@link Frame#isAttached(Graph)}) are rendered by this algorithm.
   *
   * <b>Attention:</b> this method should be called within the main event loop, just after
   * {@link #preDraw()} (i.e., eye update) and before any other transformation of the
   * modelview matrix takes place.
   *
   * @see #render()
   * @see #render(Object)
   */
  public void render(Object context, Matrix view, Matrix projection) {
    MatrixHandler matrixHandler;
    if (context == frontBuffer())
      matrixHandler = matrixHandler();
    else {
      matrixHandler = _matrixHandler(context);
      matrixHandler._bindProjection(projection);
      matrixHandler._bindModelView(view);
    }
    for (Frame frame : _leadingFrames())
      _draw(matrixHandler, context, frame);
    _rays.clear();
  }

  // Off-screen

  /**
   * Returns {@code true} if this scene is off-screen and {@code false} otherwise.
   */
  public boolean isOffscreen() {
    return _offscreen;
  }

  /**
   * Used by the render algorithm.
   */
  protected void _draw(MatrixHandler matrixHandler, Object context, Frame frame) {
    matrixHandler.pushModelView();
    _applyTransformation(matrixHandler, frame, is2D());
    _trackFrontBuffer(frame);
    if (context != backBuffer())
      frame.visit();
    if (context == backBuffer()) {
      _drawBackBuffer(frame);
      if (!isOffscreen())
        _trackBackBuffer(frame);
    }
    else {
      if (isOffscreen())
        _trackBackBuffer(frame);
      draw(context, frame);
    }
    if (!frame.isCulled())
      for (Frame child : frame.children())
        _draw(matrixHandler, context, child);
    matrixHandler.popModelView();
  }

  public void draw(Frame frame) {
    draw(frontBuffer(), frame);
  }

  /**
   * Visits (see {@link Frame#visit()}) and renders the frame, provided that it holds a visual
   * representation (see {@link Frame#graphics(Object)} and {@link Frame#shape(Object)}),
   * onto {@code context}.
   * <p>
   * Default implementation is empty, i.e., it is meant to be implemented by derived classes.
   *
   * @see #render()
   * @see Frame#cull(boolean)
   * @see Frame#isCulled()
   * @see Frame#visit()
   * @see Frame#graphics(Object)
   * @see Frame#shape(Object)
   */
  public void draw(Object context, Frame frame) {
  }

  /**
   * Renders the frame onto the {@link #backBuffer()}.
   * <p>
   * Default implementation is empty, i.e., it is meant to be implemented by derived classes.
   *
   * @see #render()
   * @see Frame#cull(boolean)
   * @see Frame#isCulled()
   * @see Frame#visit()
   * @see Frame#graphics(Object)
   * @see Frame#shape(Object)
   */
  protected void _drawBackBuffer(Frame frame) {
  }

  /**
   * Internally used by {@link #_draw(MatrixHandler, Object, Frame)}.
   */
  protected void _trackFrontBuffer(Frame frame) {
    if (frame.isTrackingEnabled() && !_rays.isEmpty() && frame.pickingThreshold() > 0) {
      Vector projection = screenLocation(frame.position());
      Iterator<Ray> it = _rays.iterator();
      while (it.hasNext()) {
        Ray ray = it.next();
        resetTrackedFrame(ray._hid);
        // Condition is overkill. Use it only in place of resetTrackedFrame
        //if (!isTracking(ray._hid))
        if (_tracks(ray._pixel.x(), ray._pixel.y(), projection, frame)) {
          setTrackedFrame(ray._hid, frame);
          it.remove();
        }
      }
    }
  }

  /**
   * Internally used by {@link #_draw(MatrixHandler, Object, Frame)}.
   */
  protected void _trackBackBuffer(Frame frame) {
    if (frame.isTrackingEnabled() && !_rays.isEmpty() && frame.pickingThreshold() == 0 && _bb != null) {
      Iterator<Ray> it = _rays.iterator();
      while (it.hasNext()) {
        Ray ray = it.next();
        resetTrackedFrame(ray._hid);
        // Condition is overkill. Use it only in place of resetTrackedFrame
        //if (!isTracking(ray._hid))
        if (_tracks(ray._pixel.x(), ray._pixel.y(), frame)) {
          setTrackedFrame(ray._hid, frame);
          it.remove();
        }
      }
    }
  }

  /**
   * Same as {@code setTrackedFrame(null, frame)}.
   *
   * @see #setTrackedFrame(String, Frame)
   */
  public void setTrackedFrame(Frame frame) {
    setTrackedFrame(null, frame);
  }

  /**
   * Sets the {@code hid} tracked-frame (see {@link #trackedFrame(String)}). Call this function if you want to set the
   * tracked frame manually and {@link #track(String, Point)} or {@link #cast(String, Point)} to set it automatically
   * using ray casting.
   *
   * @see #defaultFrame(String)
   * @see #tracks(float, float, Frame)
   * @see #track(String, float, float)
   * @see #resetTrackedFrame(String)
   * @see #isTrackedFrame(String, Frame)
   * @see Frame#enableTracking(boolean)
   */
  public void setTrackedFrame(String hid, Frame frame) {
    if (frame == null) {
      System.out.println("Warning. Cannot track a null frame!");
      return;
    }
    if (!frame.isTrackingEnabled()) {
      System.out.println("Warning. Frame cannot be tracked! Enable tracking on the frame first by call frame.enableTracking(true)");
      return;
    }
    _agents.put(hid, frame);
  }

  /**
   * Same as {@code return trackedFrame(null)}.
   *
   * @see #trackedFrame(String)
   */
  public Frame trackedFrame() {
    return trackedFrame(null);
  }

  /**
   * Returns the current {@code hid} tracked frame which is usually set by ray casting (see
   * {@link #track(String, float, float)}). May return {@code null}. Reset it with {@link #resetTrackedFrame(String)}.
   *
   * @see #defaultFrame(String)
   * @see #tracks(float, float, Frame)
   * @see #track(String, float, float)
   * @see #resetTrackedFrame(String)
   * @see #isTrackedFrame(String, Frame)
   * @see #setTrackedFrame(String, Frame)
   */
  public Frame trackedFrame(String hid) {
    return _agents.get(hid);
  }

  /**
   * Same as {@code isTracking(null)}.
   *
   * @see #isTracking(String)
   */
  public boolean isTracking() {
    return isTracking(null);
  }

  /**
   * Returns {@code true} if the {@code hid} has a non-null tracked frame and {@code false} otherwise.
   */
  public boolean isTracking(String hid) {
    return _agents.containsKey(hid);
  }

  /**
   * Same as {@code return isTrackedFrame(null, frame)}.
   *
   * @see #isTrackedFrame(String, Frame)
   * @see Frame#isTracked()
   */
  public boolean isTrackedFrame(Frame frame) {
    return isTrackedFrame(null, frame);
  }

  /**
   * Returns {@code true} if {@code frame} is the current {@code hid} {@link #trackedFrame(String)} and {@code false} otherwise.
   *
   * @see #defaultFrame(String)
   * @see #tracks(float, float, Frame)
   * @see #track(String, float, float)
   * @see #resetTrackedFrame(String)
   * @see #setTrackedFrame(String, Frame)
   * @see Frame#isTracked()
   */
  public boolean isTrackedFrame(String hid, Frame frame) {
    return trackedFrame(hid) == frame;
  }

  /**
   * Resets all HID's {@link #trackedFrame(String)}.
   *
   * @see #trackedFrame(String)
   * @see #defaultFrame(String)
   * @see #tracks(float, float, Frame)
   * @see #track(String, float, float)
   * @see #setTrackedFrame(String, Frame)
   * @see #isTrackedFrame(String, Frame)
   */
  public void resetTracking() {
    _agents.clear();
  }

  /**
   * Same as {@code resetTrackedFrame(null)}.
   *
   * @see #resetTrackedFrame(String)
   */
  public void resetTrackedFrame() {
    resetTrackedFrame(null);
  }

  /**
   * Resets the current {@code hid} {@link #trackedFrame(String)} so that a call to {@link #isTracking(String)}
   * will return {@code false}. Note that {@link #track(String, float, float)} will reset the tracked frame automatically.
   *
   * @see #trackedFrame(String)
   * @see #defaultFrame(String)
   * @see #tracks(float, float, Frame)
   * @see #track(String, float, float)
   * @see #setTrackedFrame(String, Frame)
   * @see #isTrackedFrame(String, Frame)
   */
  public void resetTrackedFrame(String hid) {
    _agents.remove(hid);
  }

  /**
   * Same as {@code return defaultFrame(null)}.
   *
   * @see #defaultFrame(String)
   */
  public Frame defaultFrame() {
    return defaultFrame(null);
  }

  /**
   * Returns the {@code hid} default-frame which is used by methods dealing interactivity that don take a frame
   * param. Same as {@code return trackedFrame(hid) == null ? eye() : trackedFrame(hid)}. Never returns {@code null}.
   *
   * @see #trackedFrame(String)
   * @see #resetTrackedFrame(String)
   * @see #tracks(float, float, Frame)
   * @see #track(String, float, float)
   * @see #setTrackedFrame(String, Frame)
   * @see #isTrackedFrame(String, Frame)
   */
  public Frame defaultFrame(String hid) {
    return trackedFrame(hid) == null ? eye() : trackedFrame(hid);
  }

  /**
   * Same as {@code align(null)}.
   *
   * @see #align(String)
   */
  public void align() {
    align(null);
  }

  /**
   * Same as {@code align(defaultFrame(hid))}.
   *
   * @see #alignWith(Frame)
   * @see #defaultFrame(String)
   */
  public void align(String hid) {
    alignWith(defaultFrame(hid));
  }

  /**
   * If {@code frame} is {@link #isEye(Frame)} aligns the {@link #eye()} with the world.
   * Otherwise aligns the {@code frame} with the {@link #eye()}. {@code frame} should be
   * non-null.
   * <p>
   * Wrapper method for {@link Frame#align(boolean, float, Frame)}.
   *
   * @see #isEye(Frame)
   * @see #defaultFrame(String)
   */
  public void alignWith(Frame frame) {
    if (frame == null)
      throw new RuntimeException("align(frame) requires a non-null frame param");
    if (isEye(frame))
      frame.align(true);
    else
      frame.align(eye());
  }

  /**
   * Same as {@code focus(null)}.
   *
   * @see #focus(String)
   */
  public void focus() {
    focus(null);
  }

  /**
   * Same as {@code focus(defaultFrame())}.
   *
   * @see #focusWith(Frame)
   * @see #defaultFrame(String)
   */
  public void focus(String hid) {
    focusWith(defaultFrame(hid));
  }

  /**
   * Centers the frame into the graph.
   */
  public void focusWith(Frame frame) {
    if (frame == null)
      throw new RuntimeException("focus(frame) requires a non-null frame param");
    if (isEye(frame))
      frame.projectOnLine(center(), viewDirection());
    else
      frame.projectOnLine(eye().position(), eye().zAxis(false));
  }

  // Screen to frame conversion

  /**
   * Convenience function that simply returns {@code screenLocation(src, null)}.
   *
   * @see #screenLocation(Vector, Frame)
   */
  public Vector screenLocation(Vector vector) {
    return screenLocation(vector, null);
  }

  /**
   * Converts {@code vector} location from {@code frame} to screen.
   * Use {@code location(vector, frame)} to perform the inverse transformation.
   * <p>
   * The x and y coordinates of the returned vector are expressed in screen coordinates,
   * (0,0) being the upper left corner of the window. The z coordinate ranges between 0
   * (near plane) and 1 (excluded, far plane).
   *
   * @see #screenLocation(Vector)
   * @see #location(Vector, Frame)
   * @see #location(Vector)
   */
  public Vector screenLocation(Vector vector, Frame frame) {
    float xyz[] = new float[3];

    if (frame != null) {
      Vector tmp = frame.worldLocation(vector);
      _screenLocation(tmp._vector[0], tmp._vector[1], tmp._vector[2], xyz);
    } else
      _screenLocation(vector._vector[0], vector._vector[1], vector._vector[2], xyz);

    return new Vector(xyz[0], xyz[1], xyz[2]);
  }

  // cached version
  protected boolean _screenLocation(float objx, float objy, float objz, float[] windowCoordinate) {
    Matrix projectionViewMatrix = matrixHandler().cacheProjectionView();

    float in[] = new float[4];
    float out[] = new float[4];

    in[0] = objx;
    in[1] = objy;
    in[2] = objz;
    in[3] = 1.0f;

    out[0] = projectionViewMatrix._matrix[0] * in[0] + projectionViewMatrix._matrix[4] * in[1] + projectionViewMatrix._matrix[8] * in[2]
        + projectionViewMatrix._matrix[12] * in[3];
    out[1] = projectionViewMatrix._matrix[1] * in[0] + projectionViewMatrix._matrix[5] * in[1] + projectionViewMatrix._matrix[9] * in[2]
        + projectionViewMatrix._matrix[13] * in[3];
    out[2] = projectionViewMatrix._matrix[2] * in[0] + projectionViewMatrix._matrix[6] * in[1] + projectionViewMatrix._matrix[10] * in[2]
        + projectionViewMatrix._matrix[14] * in[3];
    out[3] = projectionViewMatrix._matrix[3] * in[0] + projectionViewMatrix._matrix[7] * in[1] + projectionViewMatrix._matrix[11] * in[2]
        + projectionViewMatrix._matrix[15] * in[3];

    if (out[3] == 0.0)
      return false;

    int[] viewport = new int[4];
    viewport[0] = 0;
    viewport[1] = height();
    viewport[2] = width();
    viewport[3] = -height();

    out[0] /= out[3];
    out[1] /= out[3];
    out[2] /= out[3];

    // Map x, y and z to range 0-1
    out[0] = out[0] * 0.5f + 0.5f;
    out[1] = out[1] * 0.5f + 0.5f;
    out[2] = out[2] * 0.5f + 0.5f;

    // Map x,y to viewport
    out[0] = out[0] * viewport[2] + viewport[0];
    out[1] = out[1] * viewport[3] + viewport[1];

    windowCoordinate[0] = out[0];
    windowCoordinate[1] = out[1];
    windowCoordinate[2] = out[2];

    return true;
  }

  /**
   * Convenience function that simply returns {@code location(pixel, null)}.
   * <p>
   * #see {@link #location(Vector, Frame)}
   */
  public Vector location(Vector pixel) {
    return this.location(pixel, null);
  }

  /**
   * Returns the {@code frame} coordinates of {@code pixel}.
   * <p>
   * The pixel (0,0) corresponds to the upper left corner of the window. The
   * {@code pixel.z()} is a depth value ranging in [0..1] (near and far plane respectively).
   * In 3D note that {@code pixel.z} is not a linear interpolation between {@link #zNear()} and
   * {@link #zFar()};
   * {@code pixel.z = zFar() / (zFar() - zNear()) * (1.0f - zNear() / z);} where {@code z}
   * is the distance from the point you project to the camera, along the {@link #viewDirection()}.
   * <p>
   * The result is expressed in the {@code frame} coordinate system. When {@code frame} is
   * {@code null}, the result is expressed in the world coordinates system. The possible
   * {@code frame} hierarchy (i.e., when {@link Frame#reference()} is non-null) is taken into
   * account.
   * <p>
   * {@link #screenLocation(Vector, Frame)} performs the inverse transformation.
   * <p>
   * This method only uses the intrinsic eye parameters (view and projection matrices),
   * {@link #width()} and {@link #height()}). You can hence define a virtual eye and use
   * this method to compute un-projections out of a classical rendering context.
   * <p>
   * This method is not computationally optimized by default. If you call it several times with no
   * change in the matrices, you should buffer the inverse of the projection times view matrix
   * to speed-up the queries. See {@link #cacheProjectionViewInverse(boolean)}.
   *
   * @see #screenLocation(Vector, Frame)
   * @see #setWidth(int)
   * @see #setHeight(int)
   */
  public Vector location(Vector pixel, Frame frame) {
    float xyz[] = new float[3];
    _location(pixel._vector[0], pixel._vector[1], pixel._vector[2], xyz);
    if (frame != null)
      return frame.location(new Vector(xyz[0], xyz[1], xyz[2]));
    else
      return new Vector(xyz[0], xyz[1], xyz[2]);
  }

  /**
   * Similar to {@code gluUnProject}: map window coordinates to object coordinates.
   *
   * @param winx          Specify the window x coordinate.
   * @param winy          Specify the window y coordinate.
   * @param winz          Specify the window z coordinate.
   * @param objCoordinate Return the computed object coordinates.
   */
  protected boolean _location(float winx, float winy, float winz, float[] objCoordinate) {
    Matrix projectionViewInverseMatrix;
    if (matrixHandler().isProjectionViewInverseCached())
      projectionViewInverseMatrix = matrixHandler().cacheProjectionViewInverse();
    else {
      projectionViewInverseMatrix = Matrix.multiply(matrixHandler().cacheProjection(), matrixHandler().cacheView());
      projectionViewInverseMatrix.invert();
    }

    int[] viewport = new int[4];
    viewport[0] = 0;
    viewport[1] = height();
    viewport[2] = width();
    viewport[3] = -height();

    float in[] = new float[4];
    float out[] = new float[4];

    in[0] = winx;
    in[1] = winy;
    in[2] = winz;
    in[3] = 1.0f;

    /* Map x and y from window coordinates */
    in[0] = (in[0] - viewport[0]) / viewport[2];
    in[1] = (in[1] - viewport[1]) / viewport[3];

    /* Map to range -1 to 1 */
    in[0] = in[0] * 2 - 1;
    in[1] = in[1] * 2 - 1;
    in[2] = in[2] * 2 - 1;

    projectionViewInverseMatrix.multiply(in, out);
    if (out[3] == 0)
      return false;

    out[0] /= out[3];
    out[1] /= out[3];
    out[2] /= out[3];

    objCoordinate[0] = out[0];
    objCoordinate[1] = out[1];
    objCoordinate[2] = out[2];

    return true;
  }

  // Gesture physical interface is quite nice!
  // It always maps physical (screen) space geom data respect to the eye

  /**
   * Same as {@code translate(null, dx, dy)}.
   *
   * @see #translate(String, float, float)
   */
  public void translate(float dx, float dy) {
    translate(null, dx, dy);
  }

  /**
   * Same as {@code translate(dx, dy, 0, defaultFrame(hid))}.
   *
   * @see #translate(float, float, Frame)
   * @see #translate(float, float, float, Frame)
   * @see #translate(String, float, float, float)
   * @see #defaultFrame(String)
   */
  public void translate(String hid, float dx, float dy) {
    translate(dx, dy, 0, defaultFrame(hid));
  }

  /**
   * Same as {@code translate(null, dx, dy, dz)}.
   *
   * @see #translate(String, float, float, float)
   */
  public void translate(float dx, float dy, float dz) {
    translate(null, dx, dy, dz);
  }

  /**
   * Same as {@code translate(dx, dy, dz, defaultFrame(hid))}.
   *
   * @see #translate(float, float, Frame)
   * @see #translate(String, float, float)
   * @see #translate(float, float, float, Frame)
   * @see #defaultFrame(String)
   */
  public void translate(String hid, float dx, float dy, float dz) {
    translate(dx, dy, dz, defaultFrame(hid));
  }

  /**
   * Same as {@code translate(dx, dy, 0, frame)}.
   *
   * @see #translate(String, float, float, float)
   * @see #translate(String, float, float)
   * @see #translate(float, float, float, Frame)
   * @see #defaultFrame(String)
   */
  public void translate(float dx, float dy, Frame frame) {
    translate(dx, dy, 0, frame);
  }

  /**
   * Translates the {@code frame} according to {@code dx}, {@code dy} and {@code dz}. The {@code dx} and {@code dy}
   * coordinates are expressed in screen space, and the {@code dz} coordinate is given in world units.
   * The translated frame would be kept exactly under a pointer if such a device were used to translate it.
   *
   * @see #translate(float, float, Frame)
   * @see #translate(String, float, float)
   * @see #translate(String, float, float, float)
   * @see #defaultFrame(String)
   */
  public void translate(float dx, float dy, float dz, Frame frame) {
    if (frame == null)
      throw new RuntimeException("translate(vector, frame) requires a non-null frame param");
    frame.translate(_translate(dx, dy, dz, frame));
  }

  /**
   * Same as {@code return _translate(dx, dy, dz, Math.min(width(), height()), frame)}.
   *
   * @see #_translate(float, float, float, int, Frame)
   */
  protected Vector _translate(float dx, float dy, float dz, Frame frame) {
    return _translate(dx, dy, dz, Math.min(width(), height()), frame);
  }

  /**
   * Interactive translation low-level implementation. Converts {@code dx} and {@code dy} defined in screen space to
   * {@link Frame#reference()} (or world coordinates if the frame reference is null).
   * <p>
   * The projection onto the screen of the returned vector exactly match the screen {@code (dx, dy)} vector displacement
   * (e.g., the translated frame would be kept exactly under a pointer if such a device were used to translate it).
   * The z-coordinate is mapped from [0..{@code zMax}] to the [0..2*{@link #radius()}}] range.
   */
  protected Vector _translate(float dx, float dy, float dz, int zMax, Frame frame) {
    if (is2D() && dz != 0) {
      System.out.println("Warning: graph is 2D. Z-translation reset");
      dz = 0;
    }
    dx = isEye(frame) ? -dx : dx;
    dy = isRightHanded() ^ isEye(frame) ? -dy : dy;
    dz = isEye(frame) ? dz : -dz;
    // Scale to fit the screen relative vector displacement
    if (type() == Type.PERSPECTIVE) {
      float k = (float) Math.tan(fov() / 2.0f) * Math.abs(
          eye().location(isEye(frame) ? anchor() : frame.position())._vector[2] * eye().magnitude());
      //TODO check me weird to find height instead of width working (may it has to do with fov?)
      dx *= 2.0 * k / (height() * eye().magnitude());
      dy *= 2.0 * k / (height() * eye().magnitude());
    }
    // this expresses the dz coordinate in world units:
    //Vector eyeVector = new Vector(dx, dy, dz / eye().magnitude());
    Vector eyeVector = new Vector(dx, dy, dz * 2 * radius() / zMax);
    return frame.reference() == null ? eye().worldDisplacement(eyeVector) : frame.reference().displacement(eyeVector, eye());
  }

  /**
   * Same as {@code scale(null, delta)}.
   *
   * @see #scale(String, float)
   */
  public void scale(float delta) {
    scale(null, delta);
  }

  /**
   * Same as {@code scale(delta, defaultFrame(hid))}.
   *
   * @see #scale(float, Frame)
   * @see #defaultFrame(String)
   */
  public void scale(String hid, float delta) {
    scale(delta, defaultFrame(hid));
  }

  /**
   * Scales the {@code frame} according to {@code delta}. Note that if {@code frame} is the {@link #eye()}
   * this call simply changes the {@link #fov()}.
   *
   * @see #scale(String, float)
   */
  public void scale(float delta, Frame frame) {
    float factor = 1 + Math.abs(delta) / (float) (isEye(frame) ? -height() : height());
    frame.scale(delta >= 0 ? factor : 1 / factor);
  }

  /**
   * Same as {@code rotate(null, roll, pitch, yaw)}.
   *
   * @see #rotate(String, float, float, float)
   */
  public void rotate(float roll, float pitch, float yaw) {
    rotate(null, roll, pitch, yaw);
  }

  /**
   * Rotates the {@code hid} default-frame (see {@link #defaultFrame(String)}) roll, pitch and yaw radians around screen
   * space x, y and z axes, respectively.
   *
   * @see #rotate(float, float, float, Frame)
   */
  public void rotate(String hid, float roll, float pitch, float yaw) {
    rotate(roll, pitch, yaw, defaultFrame(hid));
  }

  /**
   * Rotates the {@code frame} {@code roll}, {@code pitch} and {@code yaw} radians relative to the screen space
   * x, y and z axes, respectively. The center of the rotation is the graph {@link #anchor()} if the frame is the
   * {@link #eye()}, or the frame origin (see {@link Frame#position()}) otherwise.
   * <p>
   * To rotate an eye frame around its origin and local axes simply call:
   * {@code eye().rotate(new Quaternion(roll, pitch, yaw))}.
   *
   * @see #rotate(String, float, float, float)
   * @see #spin(Point, Point, float, Frame)
   */
  public void rotate(float roll, float pitch, float yaw, Frame frame) {
    if (frame == null)
      throw new RuntimeException("rotate(roll, pitch, yaw, frame) requires a non-null frame param");
    spin(_rotate(roll, pitch, yaw, frame), frame);
  }

  /**
   * Low-level roll-pitch and yaw rotation. Axes are physical, i.e., screen space.
   */
  protected Quaternion _rotate(float roll, float pitch, float yaw, Frame frame) {
    if (is2D() && (roll != 0 || pitch != 0)) {
      roll = 0;
      pitch = 0;
      System.out.println("Warning: graph is 2D. Roll and/or pitch reset");
    }
    // don't really need to differentiate among the two cases, but eyeFrame can be speeded up
    Quaternion quaternion = new Quaternion(isLeftHanded() ? -roll : roll, pitch, isLeftHanded() ? -yaw : yaw);
    if (isEye(frame))
      return quaternion;
    else {
      Vector vector = new Vector(-quaternion.x(), -quaternion.y(), -quaternion.z());
      vector = eye().orientation().rotate(vector);
      vector = frame.displacement(vector);
      quaternion.setX(vector.x());
      quaternion.setY(vector.y());
      quaternion.setZ(vector.z());
      return quaternion;
    }
  }

  /**
   * Same as {@code spin(null, tail, head)}.
   *
   * @see #spin(String, Point, Point)
   */
  public void spin(Point tail, Point head) {
    spin(null, tail, head);
  }

  /**
   * Same as {@code spin(tail, head, defaultFrame(hid))}.
   *
   * @see #spin(Point, Point, float, Frame)
   * @see #spin(Point, Point, Frame)
   * @see #spin(String, Point, Point, float)
   */
  public void spin(String hid, Point tail, Point head) {
    spin(tail, head, defaultFrame(hid));
  }

  /**
   * Same as {@code spin(tail, head, 1, frame)}.
   *
   * @see #spin(Point, Point, float, Frame)
   * @see #spin(String, Point, Point)
   * @see #spin(String, Point, Point, float)
   */
  public void spin(Point tail, Point head, Frame frame) {
    spin(tail, head, 1, frame);
  }

  /**
   * Same as {@code spin(null, tail, head, sensitivity)}.
   *
   * @see #spin(String, Point, Point, float)
   */
  public void spin(Point tail, Point head, float sensitivity) {
    spin(null, tail, head, sensitivity);
  }

  /**
   * Same as {@code spin(tail, head, sensitivity, defaultFrame(hid))}.
   *
   * @see #spin(Point, Point, float, Frame)
   * @see #spin(String, Point, Point)
   * @see #spin(Point, Point, Frame)
   * @see #defaultFrame(String)
   */
  public void spin(String hid, Point tail, Point head, float sensitivity) {
    spin(tail, head, sensitivity, defaultFrame(hid));
  }

  /**
   * Rotates the {@code frame} using an arcball interface, from {@code tail} to {@code head} pixel positions. The
   * {@code sensitivity} controls the gesture strength. The center of the rotation is the graph {@link #anchor()}
   * if the frame is the {@link #eye()}, or the frame origin (see {@link Frame#position()}) otherwise.
   * <p>
   * For implementation details refer to Shoemake 92 paper: Arcball: a user interface for specifying three-dimensional
   * orientation using a mouse.
   * <p>
   * Override this class an call {@link #_spin(Point, Point, Point, float, Frame)} if you want to define a different
   * rotation center (rare).
   *
   * @see #spin(String, Point, Point)
   * @see #spin(Point, Point, Frame)
   * @see #spin(String, Point, Point, float)
   * @see #rotate(float, float, float, Frame)
   */
  public void spin(Point tail, Point head, float sensitivity, Frame frame) {
    if (frame == null)
      throw new RuntimeException("spin(point1, point2, sensitivity, frame) requires a non-null frame param");
    spin(_spin(tail, head, sensitivity, frame), frame);
  }

  /**
   * Same as {@code return _spin(point1, point2, center, sensitivity, frame)} where {@code center} is {@link #anchor()}
   * if the frame is the {@link #eye()} or {@link Frame#position()} otherwise.
   */
  protected Quaternion _spin(Point point1, Point point2, float sensitivity, Frame frame) {
    Vector vector = screenLocation(isEye(frame) ? anchor() : frame.position());
    Point center = new Point(vector.x(), vector.y());
    return _spin(point1, point2, center, sensitivity, frame);
  }

  /**
   * Computes the classical arcball quaternion. Refer to Shoemake 92 paper: Arcball: a user interface for specifying
   * three-dimensional orientation using a mouse.
   */
  protected Quaternion _spin(Point point1, Point point2, Point center, float sensitivity, Frame frame) {
    float cx = center.x();
    float cy = center.y();
    float x = point2.x();
    float y = point2.y();
    float prevX = point1.x();
    float prevY = point1.y();
    // Points on the deformed ball
    float px = sensitivity * ((int) prevX - cx) / width();
    float py = sensitivity * (isLeftHanded() ? ((int) prevY - cy) : (cy - (int) prevY)) / height();
    float dx = sensitivity * (x - cx) / width();
    float dy = sensitivity * (isLeftHanded() ? (y - cy) : (cy - y)) / height();
    Vector p1 = new Vector(px, py, _projectOnBall(px, py));
    Vector p2 = new Vector(dx, dy, _projectOnBall(dx, dy));
    // Approximation of rotation angle Should be divided by the projectOnBall size, but it is 1.0
    Vector axis = p2.cross(p1);
    // 2D is an ad-hoc
    float angle = (is2D() ? sensitivity : 2.0f) * (float) Math.asin((float) Math.sqrt(axis.squaredNorm() / p1.squaredNorm() / p2.squaredNorm()));
    Quaternion quaternion = new Quaternion(axis, angle);
    if (!isEye(frame)) {
      Vector vector = quaternion.axis();
      vector = eye().orientation().rotate(vector);
      vector = frame.displacement(vector);
      quaternion = new Quaternion(vector, -quaternion.angle());
    }
    return quaternion;
  }

  /**
   * Returns "pseudo-_distance" from (x,y) to ball of radius size. For a point inside the
   * ball, it is proportional to the euclidean distance to the ball. For a point outside
   * the ball, it is proportional to the inverse of this distance (tends to zero) on the
   * ball, the function is continuous.
   */
  protected float _projectOnBall(float x, float y) {
    if (is2D())
      return 0;
    // If you change the size value, change angle computation in deformedBallQuaternion().
    float size = 1.0f;
    float size2 = size * size;
    float size_limit = size2 * 0.5f;

    float d = x * x + y * y;
    return d < size_limit ? (float) Math.sqrt(size2 - d) : size_limit / (float) Math.sqrt(d);
  }

  /**
   * Rotates the frame using {@code quaternion} around its {@link Frame#position()} (non-eye frames)
   * or around the {@link Graph#anchor()} when the {@code frame} is the {@link Graph#eye()}.
   */
  public void spin(Quaternion quaternion, Frame frame) {
    if (isEye(frame))
      //same as:
      //frame.orbit(new Quaternion(frame.worldDisplacement(quaternion.axis()), quaternion.angle()));
      frame._orbit(quaternion, anchor());
    else
      frame.rotate(quaternion);
  }

  // only 3d eye

  /**
   * Same as {@code translate(0, 0, delta, eye()); }.
   *
   * @see #translate(float, float, float, Frame)
   */
  public void moveForward(float delta) {
    float d1 = type() == Type.ORTHOGRAPHIC ? Vector.scalarProjection(Vector.subtract(eye().position(), center()), eye().zAxis()) : 1;
    translate(0, 0, delta, eye());
    float d2 = type() == Type.ORTHOGRAPHIC ? Vector.scalarProjection(Vector.subtract(eye().position(), center()), eye().zAxis()) : 1;
    if (type() == Type.ORTHOGRAPHIC)
      if (d2 / d1 > 0 && d1 != 0)
        eye().scale(d2 / d1);
  }

  /**
   * Look around (without translating the eye) according to angular displacements {@code deltaX} and {@code deltaY}
   * expressed in radians.
   */
  public void lookAround(float deltaX, float deltaY) {
    eye().rotate(_lookAround(deltaX, deltaY));
  }

  /**
   * Look around without moving the eye while preserving its {@link Frame#yAxis()} when the action began.
   */
  protected Quaternion _lookAround(float deltaX, float deltaY) {
    if (is2D()) {
      System.out.println("Warning: lookAround is only available in 3D");
      return new Quaternion();
    }
    if (frameCount() > _lookAroundCount) {
      _upVector = eye().yAxis();
      _lookAroundCount = this.frameCount();
    }
    _lookAroundCount++;
    Quaternion rotX = new Quaternion(new Vector(1.0f, 0.0f, 0.0f), isRightHanded() ? -deltaY : deltaY);
    Quaternion rotY = new Quaternion(eye().displacement(_upVector), -deltaX);
    return Quaternion.multiply(rotY, rotX);
  }

  //Replace previous call with the following two to preserve the upVector param.
  /*
  protected Quaternion _lookAround(float deltaX, float deltaY, float sensitivity) {
    if (is2D()) {
      System.out.println("Warning: lookAround is only available in 3D");
      return new Quaternion();
    }
    if(frameCount() > _lookAroundCount) {
      _upVector = eye().yAxis();
      _lookAroundCount = this.frameCount();
    }
    _lookAroundCount++;
    return _lookAround(deltaX, deltaY, _upVector, sensitivity);
  }

  protected Quaternion _lookAround(float deltaX, float deltaY, Vector upVector, float sensitivity) {
    if (is2D()) {
      System.out.println("Warning: lookAround is only available in 3D");
      return new Quaternion();
    }
    deltaX *= -sensitivity;
    deltaY *= sensitivity;
    Quaternion rotX = new Quaternion(new Vector(1.0f, 0.0f, 0.0f), isRightHanded() ? -deltaY : deltaY);
    Quaternion rotY = new Quaternion(eye().displacement(upVector), deltaX);
    return Quaternion.multiply(rotY, rotX);
  }
  // */

  /**
   * Same as {@code rotateCAD(roll, pitch, new Vector(0, 1, 0))}.
   *
   * @see #rotateCAD(float, float, Vector)
   */
  public void rotateCAD(float roll, float pitch) {
    rotateCAD(roll, pitch, new Vector(0, 1, 0));
  }

  /**
   * Defines an axis which the eye rotates around. The eye can rotate left or right around
   * this axis. It can also be moved up or down to show the 'top' and 'bottom' views of the scene.
   * As a result, the {@code upVector} will always appear vertical in the scene, and the horizon
   * is preserved and stays projected along the eye's horizontal axis.
   * <p>
   * This method requires calling {@code scene.eye().setYAxis(upVector)} (see
   * {@link Frame#setYAxis(Vector)}) and {@link #fit()} first.
   *
   * @see #rotateCAD(float, float)
   */
  public void rotateCAD(float roll, float pitch, Vector upVector) {
    spin(_rotateCAD(roll, pitch, upVector), eye());
  }

  /**
   * Computes and returns the quaternion used by {@link #rotateCAD(float, float, Vector)}.
   */
  protected Quaternion _rotateCAD(float roll, float pitch, Vector upVector) {
    if (is2D()) {
      System.out.println("Warning: rotateCAD is only available in 3D");
      return new Quaternion();
    }
    Vector eyeUp = eye().displacement(upVector);
    return Quaternion.multiply(new Quaternion(eyeUp, eyeUp.y() < 0.0f ? roll : -roll), new Quaternion(new Vector(1.0f, 0.0f, 0.0f), isRightHanded() ? -pitch : pitch));
  }

  /**
   * Same as {@code control(defaultFrame(), gesture)}. This method implements application control with
   * the {@link #defaultFrame()} which requires overriding {@link Frame#interact(Object...)}.
   *
   * @see #defaultFrame()
   * @see #control(Frame, Object...)
   */
  public void defaultHIDControl(Object... gesture) {
    control(defaultFrame(), gesture);
  }

  /**
   * Same as {@code control(defaultFrame(hid), gesture)}. This method implements application control with
   * the {@link #defaultFrame(String)} which requires overriding {@link Frame#interact(Object...)}.
   *
   * @see #defaultFrame(String)
   * @see #control(Frame, Object...)
   */
  public void control(String hid, Object... gesture) {
    control(defaultFrame(hid), gesture);
  }

  /**
   * Same as {@code frame.interact(gesture)}.
   *
   * @see #defaultHIDControl(Object...)
   * @see #control(String, Object...)
   * @see Frame#interact(Object...)
   */
  public void control(Frame frame, Object... gesture) {
    frame.interact(gesture);
  }

  /*
  // nice interactivity examples: spinning (spin + timer), moveForward, moveBackward, spinX/Y/Z
  // screenRotate/Translate.

  public void zoom(float delta) {
    zoom(null, delta);
  }

  public void zoom(String hid, float delta) {
    zoom(delta, defaultFrame(hid));
  }

  public void zoom(float delta, Frame frame) {
    translate(0, 0, delta, frame);
  }

  public void spin(Point point1, Point point2, Point center) {
    spin(point1, point2, center, defaultFrame());
  }

  public void spin(Point point1, Point point2, Point center, Frame frame) {
    if (frame == null)
      throw new RuntimeException("spin(point1, point2, center, frame) requires a non-null frame param");
    spin(_spin(point1, point2, center, 1, frame), frame);
  }

  public void spin(Point point1, Point point2, Point center, float sensitivity) {
    spin(point1, point2, center, sensitivity, defaultFrame());
  }

  public void spin(Point point1, Point point2, Point center, float sensitivity, Frame frame) {
    if (frame == null)
      throw new RuntimeException("spin(point1, point2, center, sensitivity, frame) requires a non-null frame param");
    spin(_spin(point1, point2, center, sensitivity, frame), frame);
  }

  public void spinX(float roll) {
    spinX(roll, 1);
  }

  public void spinX(float roll, float sensitivity) {
    spin(_rotate(roll, 0, 0, sensitivity, eye()), eye());
  }

  public void spinY(float pitch) {
    spinY(pitch, 1);
  }

  public void spinY(float pitch, float sensitivity) {
    spin(_rotate(0, pitch, 0, sensitivity, eye()), eye());
  }

  public void spinZ(float yaw) {
    spinZ(yaw, 1);
  }

  public void spinZ(float yaw, float sensitivity) {
    spin(_rotate(0, 0, yaw, sensitivity, eye()), eye());
  }

  scene.spinX(event.getCount(), 20*PI / width); can be emulated through either:
  1. scene.eye().rotate(new Quaternion(event.getCount() * 20*PI / width,0,0), scene.anchor()); or,
  2. scene.eye().rotate(new Quaternion(new Vector(1,0,0), event.getCount() * 20*PI / width), scene.anchor());

  // Overkill 2: simply accomplish these with constraints
  public void screenRotate(Point point1, Point point2) {
    screenRotate(point1, point2, 1);
  }

  public void screenRotate(Point point1, Point point2, float sensitivity) {
    screenRotate(point1, point2, sensitivity, eye());
  }

  public void screenRotate(Point point1, Point point2, Frame frame) {
    screenRotate(point1, point2, 1, frame);
  }

  public void screenRotate(Point point1, Point point2, float sensitivity, Frame frame) {
    spin(_spin2(point1, point2, sensitivity, frame), frame);
  }

  protected Quaternion _spin2(Point point1, Point point2, float sensitivity, Frame frame) {
    Quaternion quaternion;
    Vector vector;
    float x = point2.x();
    float y = point2.y();
    float prevX = point1.x();
    float prevY = point1.y();
    float angle;
    if (isEye(frame)) {
      vector = screenLocation(anchor());
      angle = (float) Math.atan2(y - vector._vector[1], x - vector._vector[0]) - (float) Math
          .atan2(prevY - vector._vector[1], prevX - vector._vector[0]);
      if (isLeftHanded())
        angle = -angle;
      quaternion = new Quaternion(new Vector(0.0f, 0.0f, 1.0f), angle);
    } else {
      vector = screenLocation(frame.position());
      float prev_angle = (float) Math.atan2(prevY - vector._vector[1], prevX - vector._vector[0]);
      angle = (float) Math.atan2(y - vector._vector[1], x - vector._vector[0]);
      Vector axis = frame.displacement(eye().orientation().rotate(new Vector(0.0f, 0.0f, -1.0f)));
      if (isRightHanded())
        quaternion = new Quaternion(axis, angle - prev_angle);
      else
        quaternion = new Quaternion(axis, prev_angle - angle);
    }
    return quaternion;
  }
  */
}<|MERGE_RESOLUTION|>--- conflicted
+++ resolved
@@ -31,13 +31,8 @@
  * with {@link #center()} and {@link #radius()} parameters. See also {@link #setZClippingCoefficient(float)} and
  * {@link #setZNearCoefficient(float)} for a 3d graph.
  * <p>
-<<<<<<< HEAD
- * The way the {@link #projection()} matrix is computed
- * (see {@link Frame#projection(Type, float, float, float, float, boolean)}),
-=======
  * The way the projection matrix is computed (see
  * {@link Frame#projection(Type, float, float, float, float, boolean)}),
->>>>>>> eddb9f83
  * defines the type of the graph as: {@link Type#PERSPECTIVE}, {@link Type#ORTHOGRAPHIC}
  * for 3d graphs and {@link Type#TWO_D} for a 2d graph.
  * <h1>2. Scene graph handling</h1>
@@ -237,12 +232,7 @@
    * @see #setEye(Frame)
    */
   public Graph(Type type, int width, int height) {
-<<<<<<< HEAD
-    setWidth(width);
-    setHeight(height);
-=======
     setMatrixHandler(new MatrixHandler(width, height));
->>>>>>> eddb9f83
 
     _seeds = new ArrayList<Frame>();
     _solvers = new ArrayList<TreeSolver>();
@@ -250,13 +240,9 @@
 
     setFrustum(new Vector(), 100);
     setEye(new Frame(this));
-<<<<<<< HEAD
-    setType(type, (float) Math.PI / 3);
-=======
     setType(type);
     if (is3D())
       setFOV((float) Math.PI / 3);
->>>>>>> eddb9f83
     fit();
 
     _agents = new HashMap<String, Frame>();
@@ -367,54 +353,14 @@
   }
 
   /**
-<<<<<<< HEAD
-   * Same as {@code setType(type); setFOV(fov)}.
-=======
    * Shifts the graph {@link #type()} between {@link Type#PERSPECTIVE} and {@link Type#ORTHOGRAPHIC} while trying
    * to keep the {@link #fov()}. Only meaningful if graph {@link #is3D()}.
->>>>>>> eddb9f83
    *
    * @see #setType(Type)
    * @see #setFOV(float)
    * @see #fov()
    * @see #hfov()
    * @see #setHFOV(float)
-<<<<<<< HEAD
-   * @see #togglePerspective()
-   */
-  public void setType(Type type, float fov) {
-    setType(type);
-    setFOV(fov);
-  }
-
-  /**
-   * Shifts the graph {@link #type()} between {@link Type#PERSPECTIVE} and {@link Type#ORTHOGRAPHIC} while trying
-   * to keep the {@link #fov()}. Only meaningful if graph {@link #is3D()}.
-   *
-   * @see #setType(Type)
-   * @see #setType(Type, float)
-   * @see #setFOV(float)
-   * @see #fov()
-   * @see #hfov()
-   * @see #setHFOV(float)
-   */
-  public void togglePerspective() {
-    if (is3D()) {
-      float fov = fov();
-      setType(type() == Type.PERSPECTIVE ? Type.ORTHOGRAPHIC : Type.PERSPECTIVE);
-      setFOV(fov);
-    }
-  }
-
-  /**
-   * Sets the {@link #eye()} {@link Frame#magnitude()} (which is used to compute the
-   * {@link Frame#projection(Type, float, float, float, float, boolean)} matrix),
-   * according to {@code fov} (field-of-view) which is expressed in radians.
-   * <p>
-   * Computed as {@code 2 * Math.abs(Vector.scalarProjection(Vector.subtract(eye().position(), center()), eye().zAxis())) * (float) Math.tan(fov / 2) / width())}
-   * if the graph {@link #type()} is {@link Type#ORTHOGRAPHIC}, and as {@code tan(fov/2)} ,
-   * otherwise (i.e., {@link Type#ORTHOGRAPHIC} and {@link Type#TWO_D} graph types).
-=======
    */
   public void togglePerspective() {
     if (is3D()) {
@@ -435,23 +381,10 @@
    * Computed as as {@code Math.tan(fov/2)} if the graph type is {@link Type#PERSPECTIVE} and as
    * {@code Math.tan(fov / 2) * 2 * Math.abs(Vector.scalarProjection(Vector.subtract(eye().position(), center()), eye().zAxis())) / width()}
    * if the graph {@link #type()} is {@link Type#ORTHOGRAPHIC}.
->>>>>>> eddb9f83
    *
    * @see #fov()
    * @see #hfov()
    * @see #setHFOV(float)
-<<<<<<< HEAD
-   * @see #setType(Type, float)
-   */
-  public void setFOV(float fov) {
-    eye().setMagnitude(type() == Type.ORTHOGRAPHIC ?
-        2 * Math.abs(Vector.scalarProjection(Vector.subtract(eye().position(), center()), eye().zAxis())) * (float) Math.tan(fov / 2) / width() :
-        (float) Math.tan(fov / 2));
-  }
-
-  /**
-   * Retrieves the graph field-of-view in radians. The value is related to the {@link #eye()}
-=======
    * @see #setType(Type)
    */
   public void setFOV(float fov) {
@@ -467,24 +400,16 @@
   /**
    * Retrieves the graph field-of-view in radians. Meaningless if the graph {@link #is2D()}.
    * See {@link #setFOV(float)} for details. The value is related to the {@link #eye()}
->>>>>>> eddb9f83
    * {@link Frame#magnitude()} (which in turn is used to compute the
    * {@link Frame#projection(Type, float, float, float, float, boolean)} matrix) as follows:
    * <p>
    * <ol>
    * <li>It returns {@code 2 * Math.atan(eye().magnitude())}, when the
    * graph {@link #type()} is {@link Type#PERSPECTIVE}.</li>
-<<<<<<< HEAD
-   * <li>It returns {@code 2 * (float) Math.atan(eye().magnitude() * width() / (2 * Math.abs(Vector.scalarProjection(Vector.subtract(eye().position(), center()), eye().zAxis()))))},
-   * otherwise ({@link Type#ORTHOGRAPHIC} or {@link Type#TWO_D} cases).</li>
-   * </ol>
-   * Set this value with {@link #setType(Type, float)}, {@link #setFOV(float)} or {@link #setHFOV(float)}.
-=======
    * <li>It returns {@code 2 * Math.atan(eye().magnitude() * width() / (2 * Math.abs(Vector.scalarProjection(Vector.subtract(eye().position(), center()), eye().zAxis()))))},
    * if the graph {@link #type()} is {@link Type#ORTHOGRAPHIC}.</li>
    * </ol>
    * Set this value with {@link #setFOV(float)} or {@link #setHFOV(float)}.
->>>>>>> eddb9f83
    *
    * @see Frame#magnitude()
    * @see Frame#perspective(float, float, float, boolean)
@@ -495,13 +420,10 @@
    * @see #setFOV(float)
    */
   public float fov() {
-<<<<<<< HEAD
-=======
     if (is2D()) {
       System.out.println("Warning: fov() is meaningless in 2D. Use eye().magnitude() instead");
       return 1;
     }
->>>>>>> eddb9f83
     return type() == Type.PERSPECTIVE ?
         2 * (float) Math.atan(eye().magnitude()) :
         2 * (float) Math.atan(eye().magnitude() * width() / (2 * Math.abs(Vector.scalarProjection(Vector.subtract(eye().position(), center()), eye().zAxis()))));
@@ -530,21 +452,14 @@
    * {@link Type#PERSPECTIVE}, or the {@link #eye()} {@link Frame#magnitude()} otherwise.
    *
    * @see #fov()
-<<<<<<< HEAD
-   * @see #setType(Type, float)
-=======
->>>>>>> eddb9f83
    * @see #setHFOV(float)
    * @see #setFOV(float)
    */
   public float hfov() {
-<<<<<<< HEAD
-=======
     if (is2D()) {
       System.out.println("Warning: hfov() is meaningless in 2D. Use eye().magnitude() instead");
       return 1;
     }
->>>>>>> eddb9f83
     return type() == Type.PERSPECTIVE ?
         2 * (float) Math.atan(eye().magnitude() * aspectRatio()) :
         2 * (float) Math.atan(eye().magnitude() * aspectRatio() * width() / (2 * Math.abs(Vector.scalarProjection(Vector.subtract(eye().position(), center()), eye().zAxis()))));
@@ -703,17 +618,10 @@
    * {@code
    * Graph graph graph, auxiliaryGraph;
    * void draw() {
-<<<<<<< HEAD
-   *   graph.traverse();
-   *   // shift frames to the auxiliaryGraph
-   *   scene.shift(auxiliaryGraph);
-   *   auxiliaryGraph.traverse();
-=======
    *   graph.render();
    *   // shift frames to the auxiliaryGraph
    *   scene.shift(auxiliaryGraph);
    *   auxiliaryGraph.render();
->>>>>>> eddb9f83
    *   // shift frames back to the main graph
    *   auxiliaryGraph.shift(graph);
    * }
@@ -2180,7 +2088,6 @@
    * @see #fit(Vector, float, float)
    * @see #fitFOV()
    * @see #fitFOV(float)
-<<<<<<< HEAD
    */
   public void fit(Vector corner1, Vector corner2, float duration) {
     if (duration <= 0)
@@ -2214,41 +2121,6 @@
    * @see #fitFOV()
    * @see #fitFOV(float)
    */
-=======
-   */
-  public void fit(Vector corner1, Vector corner2, float duration) {
-    if (duration <= 0)
-      fit(corner1, corner2);
-    else {
-      _interpolator.stop();
-      _interpolator.purge();
-      Frame eye = eye();
-      setEye(eye().detach());
-      _interpolator.addKeyFrame(eye().detach());
-      fit(corner1, corner2);
-      _interpolator.addKeyFrame(eye().detach(), duration);
-      setEye(eye);
-      _interpolator.start();
-    }
-  }
-
-  /**
-   * Moves the eye so that the world axis aligned box defined by {@code corner1}
-   * and {@code corner2} is entirely visible.
-   *
-   * @see #fit(Vector, Vector, float)
-   * @see #fit(float)
-   * @see #fit(Vector, float, float)
-   * @see #fit(Frame)
-   * @see #fit(Frame, float)
-   * @see #fit(Rectangle, float)
-   * @see #fit()
-   * @see #fit(Rectangle)
-   * @see #fit(Vector, float, float)
-   * @see #fitFOV()
-   * @see #fitFOV(float)
-   */
->>>>>>> eddb9f83
   public void fit(Vector corner1, Vector corner2) {
     float diameter = Math.max(Math.abs(corner2._vector[1] - corner1._vector[1]), Math.abs(corner2._vector[0] - corner1._vector[0]));
     diameter = Math.max(Math.abs(corner2._vector[2] - corner1._vector[2]), diameter);
