/****************************************************************************************
 * frames
 * Copyright (c) 2018 National University of Colombia, https://visualcomputing.github.io/
 * @author Jean Pierre Charalambos, https://github.com/VisualComputing
 *
 * All rights reserved. A 2D or 3D scene graph library providing eye, input and timing
 * handling to a third party (real or non-real time) renderer. Released under the terms
 * of the GPL v3.0 which is available at http://www.gnu.org/licenses/gpl.html
 ****************************************************************************************/

package frames.core;

import frames.core.constraint.Constraint;
import frames.primitives.Matrix;
import frames.primitives.Point;
import frames.primitives.Quaternion;
import frames.primitives.Vector;
import frames.timing.TimingHandler;

import java.util.ArrayList;
import java.util.Iterator;
import java.util.List;

/**
 * A frame is a 2D or 3D coordinate system, represented by a {@link #position()}, an
 * {@link #orientation()} and {@link #magnitude()}. The order of these transformations is
 * important: the frame is first translated, then rotated around the new translated origin
 * and then scaled. This class API partially conforms that of the great
 * <a href="http://libqglviewer.com/refManual/classqglviewer_1_1Frame.html">libQGLViewer
 * Frame</a>.
 * <h2>Hierarchy of frames</h2>
 * The frame position, orientation and magnitude are actually defined with respect to
 * a {@link #reference()} frame. The default {@link #reference()} is the world
 * coordinate system (represented by a {@code null} {@link #reference()}). If you
 * {@link #setReference(Frame)} to a different frame, you must then differentiate:
 * <ul>
 * <li>The <b>local</b> {@link #translation()}, {@link #rotation()} and {@link #scaling()},
 * defined with respect to the {@link #reference()} which represents an angle preserving
 * transformation of space.</li>
 * <li>The <b>global</b> {@link #position()}, {@link #orientation()} and
 * {@link #magnitude()}, always defined with respect to the world coordinate system.</li>
 * </ul>
 * <p>
 * A frame is actually defined by its {@link #translation()} with respect to its
 * {@link #reference()}, then by {@link #rotation()} of the coordinate system around
 * the new translated origin and then by a uniform positive {@link #scaling()} along its
 * rotated axes.
 * <p>
 * This terminology for <b>local</b> ({@link #translation()}, {@link #rotation()} and
 * {@link #scaling()}) and <b>global</b> ({@link #position()}, {@link #orientation()} and
 * {@link #magnitude()}) definitions is used in all the methods' names and should be
 * enough to prevent ambiguities. These notions are obviously identical when the
 * {@link #reference()} is {@code null}, i.e., when the frame is defined in the world
 * coordinate system (the one you are left with after calling a graph preDraw() method).
 * <h2>Geometry transformations</h2>
 * A frame is useful to define the position, orientation and magnitude of an arbitrary object
 * which may represent a point-of-view.
 * <p>
 * Use {@link #matrix()} to access the frame coordinate system, as when drawing an object
 * locally:
 * <p>
 * {@code // Builds a frame at position (0.5,0,0) and oriented such that its Y axis is
 * along the (1,1,1)} direction<br>
 * {@code Frame frame = new Frame(new Vector(0.5,0,0), new Quaternion(new Vector(0,1,0),
 * new Vector(1,1,1)));} <br>
 * {@code graph.pushModelView();} <br>
 * {@code graph.applyModelView(frame.matrix());} <br>
 * {@code // Draw your object here, in the local frame coordinate system.} <br>
 * {@code graph.popModelView();} <br>
 * <p>
 * Use {@link #view()} and {@link #projection(Graph.Type, float, float, float, float, boolean)}
 * when rendering the scene from the frame point-of-view. Note these methods are used by the
 * graph when a frame is set as its eye, see {@link Graph#preDraw()}.
 * <p>
 * To transform a point from one frame to another use {@link #location(Vector, Frame)} and
 * {@link #worldLocation(Vector)}. To instead transform a vector (such as a normal) use
 * {@link #displacement(Vector, Frame)} and {@link #worldDisplacement(Vector)}.
 * <h2>Hierarchical traversals</h2>
 * Hierarchical traversals of the frame hierarchy which automatically apply the local
 * frame transformations described above may be achieved with {@link Graph#traverse()}.
 * Automatic traversals require overriding {@link #visit()} and to instantiate a frame
 * attached to a graph which is referred to as attached frame (see {@link #isAttached(Graph)}
 * and {@link #isDetached()}).
 * <p>
 * To instantiate an attached frame use the frame constructors that take a {@code graph}
 * parameter or a (reference) frame which in turn is attached to a graph. Once instantiated,
 * a frame cannot be attached nor detached, but a copy of it can (see {@link #attach(Graph)}
 * and {@link #detach()}).
 * <h2>Constraints</h2>
 * One interesting feature of a frame is that its displacements can be constrained. When a
 * {@link frames.core.constraint.Constraint} is attached to a frame, it filters
 * the input of {@link #translate(Vector)} and {@link #rotate(Quaternion)}, and only the
 * resulting filtered motion is applied to the frame. The default {@link #constraint()}
 * is {@code null} resulting in no filtering. Use {@link #setConstraint(Constraint)} to
 * attach a constraint to a frame.
 * <p>
 * Classical constraints are provided for convenience (see
 * {@link frames.core.constraint.LocalConstraint},
 * {@link frames.core.constraint.WorldConstraint} and
 * {@link frames.core.constraint.EyeConstraint}) and new constraints can very
 * easily be implemented.
 * <h2>Syncing</h2>
 * Two frames can be synced together ({@link #sync(Frame, Frame)}), meaning that they will
 * share their global parameters (position, orientation and magnitude) taken the one
 * that has been most recently updated. Syncing can be useful to share frames
 * among different off-screen canvases.
 * <h2>Picking</h2>
 * Picking a frame is done accordingly to a {@link #precision()}. Refer to
 * {@link #setPrecision(Precision)} for details.
 * <h2>Application Control</h2>
 * Implementing an application control for the frame is a two step process:
 * <ul>
 * <li>Parse user gesture data by overriding {@link #interact(Object...)}.</li>
 * <li>Send gesture data to the frame by calling {@link Graph#defaultHIDControl(Object...)},
 * {@link Graph#control(String, Object...)} or {@link Graph#control(Frame, Object...)}.</li>
 * </ul>
 */
public class Frame {
  /**
   * Returns whether or not this frame matches other taking into account the {@link #translation()},
   * {@link #rotation()} and {@link #scaling()} frame parameters, but not its {@link #reference()}.
   *
   * @param frame frame
   */
  public boolean matches(Frame frame) {
    if (frame == null)
      frame = new Frame();
    return translation().matches(frame.translation()) && rotation().matches(frame.rotation()) && scaling() == frame.scaling();
  }

  protected Vector _translation;
  protected float _scaling;
  protected Quaternion _rotation;
  protected Frame _reference;
  protected Constraint _constraint;
  protected long _lastUpdate;

  // Tracking & Precision
  protected float _threshold;

  public enum Precision {
    FIXED, ADAPTIVE, EXACT
  }

  protected Precision _precision;

  // ID
  protected static int _counter;
  protected int _id;

  // Attached frames

  protected Graph _graph;
  protected List<Frame> _children;
  protected boolean _culled;
  protected boolean _tracking;

  /**
   * Same as {@code this(null, new Vector(), new Quaternion(), 1)}.
   *
   * @see #Frame(Vector, Quaternion, float)
   */
  public Frame() {
    this(null, null, new Vector(), new Quaternion(), 1);
  }

  /**
   * Same as {@code this(translation, new Quaternion(), 1)}.
   *
   * @see #Frame(Vector, Quaternion, float)
   */
  public Frame(Vector translation) {
    this(translation, new Quaternion(), 1);
  }

  /**
   * Same as {@code this(new Vector(), rotation, 1)}.
   *
   * @see #Frame(Vector, Quaternion, float)
   */
  public Frame(Quaternion rotation) {
    this(new Vector(), rotation, 1);
  }

  /**
   * Same as {@code this(new Vector(), new Quaternion(), scaling)}.
   *
   * @see #Frame(Vector, Quaternion, float)
   */
  public Frame(float scaling) {
    this(new Vector(), new Quaternion(), scaling);
  }

  /**
   * Same as {@code this(translation, rotation, 1)}.
   *
   * @see #Frame(Vector, Quaternion, float)
   */
  public Frame(Vector translation, Quaternion rotation) {
    this(translation, rotation, 1);
  }

  /**
   * Same as {@code this(null, translation, rotation, scaling)}.
   *
   * @see #Frame(Graph, Frame, Vector, Quaternion, float)
   */
  public Frame(Vector translation, Quaternion rotation, float scaling) {
    this(null, null, translation, rotation, scaling);
  }

  /**
   * Same as {@code this(reference, translation, new Quaternion(), 1)}.
   *
   * @see #Frame(Graph, Frame, Vector, Quaternion, float)
   */
  public Frame(Frame reference, Vector translation) {
    this(null, reference, translation, new Quaternion(), 1);
  }

  /**
   * Same as {@code this(reference, new Vector(), rotation, 1)}.
   *
   * @see #Frame(Graph, Frame, Vector, Quaternion, float)
   */
  public Frame(Frame reference, Quaternion rotation) {
    this(null, reference, new Vector(), rotation, 1);
  }

  /**
   * Same as {@code this(reference, new Vector(), new Quaternion(), scaling)}.
   *
   * @see #Frame(Graph, Frame, Vector, Quaternion, float)
   */
  public Frame(Frame reference, float scaling) {
    this(null, reference, new Vector(), new Quaternion(), scaling);
  }

  /**
   * Same as {@code this(reference, translation, rotation, 1)}.
   *
   * @see #Frame(Graph, Frame, Vector, Quaternion, float)
   */
  public Frame(Frame reference, Vector translation, Quaternion rotation) {
    this(null, reference, translation, rotation, 1);
  }

  /**
   * Same as {@code this(graph, null, new Vector(), new Quaternion(), 1)}.
   *
   * @see #Frame(Graph, Frame, Vector, Quaternion, float)
   */
  public Frame(Graph graph) {
    this(graph, null, new Vector(), new Quaternion(), 1);
  }

  /**
   * Same as {@code this(reference.graph(), reference, new Vector(), new Quaternion(), 1)}.
   *
   * @see #Frame(Graph, Frame, Vector, Quaternion, float)
   */
  public Frame(Frame reference) {
    this(reference.graph(), reference, new Vector(), new Quaternion(), 1);
  }

  /**
   * Creates a frame with {@code reference} as {@link #reference()}, and {@code translation},
   * {@code rotation} and {@code scaling} as the frame {@link #translation()},
   * {@link #rotation()} and {@link #scaling()}, respectively.
   * <p>
   * Sets the {@link #precision()} to {@link Precision#FIXED}.
   */
  protected Frame(Graph graph, Frame reference, Vector translation, Quaternion rotation, float scaling) {
    _graph = graph;
    setReference(reference);
    setTranslation(translation);
    setRotation(rotation);
    setScaling(scaling);
    _id = ++_counter;
    // unlikely but theoretically possible
    if (_id == 16777216)
      throw new RuntimeException("Maximum frame instances reached. Exiting now!");
    _lastUpdate = 0;
    _precision = Precision.FIXED;
    setPrecisionThreshold(20);
    _tracking = true;

    if (graph() == null)
      return;

    // attached frames:
    _children = new ArrayList<Frame>();
    _culled = false;
  }

  /**
   * Copy constructor.
   */
  protected Frame(Graph graph, Frame frame) {
    this._graph = graph;
    this.setPosition(frame.position());
    this.setOrientation(frame.orientation());
    this.setMagnitude(frame.magnitude());
    this.setConstraint(frame.constraint());

    if ((this.isDetached() && frame.isDetached()) || !(this.isDetached() && !frame.isDetached()))
      setReference(frame.reference());

    this._id = ++_counter;
    // unlikely but theoretically possible
    if (_id == 16777216)
      throw new RuntimeException("Maximum frame instances reached. Exiting now!");
    _lastUpdate = frame.lastUpdate();
    this._precision = frame._precision;
    this._threshold = frame._threshold;
    this._tracking = frame._tracking;

    if (graph() == null)
      return;

    // attached frames:
    this._children = new ArrayList<Frame>();
    this._culled = frame._culled;
  }

  /**
   * Performs a deep copy of this frame into {@code graph}.
   * <p>
   * Same as {@code return new Frame(graph, this)}.
   *
   * @see #Frame(Graph, Frame)
   */
  public Frame attach(Graph graph) {
    return new Frame(graph, this);
  }

  /**
   * Performs a deep copy of this frame.
   * <p>
   * Same as {@code return attach(graph())}.
   *
   * @see #attach(Graph)
   */
  public Frame get() {
    return attach(graph());
  }

  /**
   * Returns a detached deep copy of this frame.
   * <p>
   * Same as {@code return attach(null)}.
   *
   * @see #attach(Graph)
   */
  public Frame detach() {
    return attach(null);
  }

  /**
   * Tells whether or not this frame belongs to the {@graph} hierarchy (see {@link Graph#traverse()}).
   * To test if the frame is detach from any graph hierarchy call {@code isAttached(null)}.
   * <p>
   * Note that a call to {@link #children()} never returns {@code null} if the frame is attached to
   * a graph, i.e., that graph will visit the frame during traversal.
   *
   * @see #isDetached()
   * @see Graph#traverse()
   */
  public boolean isAttached(Graph graph) {
    return _graph == graph;
  }

  /**
   * Same as {@code return isAttached(null)}.
   * <p>
   * Note that a call to {@link #children()} always returns {@code null} if the frame is detached,
   * i.e., the frame is not available for graph traversal (see {@link Graph#traverse()}).
   *
   * @see #isAttached(Graph)
   * @see Graph#traverse()
   */
  public boolean isDetached() {
    return isAttached(null);
  }

  /**
   * Sets {@link #position()}, {@link #orientation()} and {@link #magnitude()} values from
   * those of the {@code frame}. The frame {@link #graph()}, {@link #reference()} and
   * {@link #constraint()} are not affected by this call.
   * <p>
   * After calling {@code set(frame)} a call to {@code this.matches(frame)} should
   * return {@code true}.
   *
   * @see #reset()
   * @see #worldMatrix()
   */
  public void set(Frame frame) {
    if (frame == null)
      frame = new Frame();
    setPosition(frame.position());
    setOrientation(frame.orientation());
    setMagnitude(frame.magnitude());
  }

  /**
   * Sets an identity frame by resetting its {@link #translation()}, {@link #rotation()}
   * and {@link #scaling()}. The frame {@link #graph()}, {@link #reference()} and
   * {@link #constraint()} are not affected by this call. Call {@code set(null)} if you
   * want to reset the global {@link #position()}, {@link #orientation()} and
   * {@link #magnitude()} frame parameters instead.
   *
   * @see #set(Frame)
   */
  public void reset() {
    setTranslation(new Vector());
    setRotation(new Quaternion());
    setScaling(1);
  }

  // id

  /**
   * Uniquely identifies the frame. Also the color to be used for picking with a color buffer.
   * See: http://stackoverflow.com/questions/2262100/rgb-int-to-rgb-python
   */
  public int id() {
    return (255 << 24) | ((_id & 255) << 16) | (((_id >> 8) & 255) << 8) | (_id >> 16) & 255;
  }

  // MODIFIED

  /**
   * @return the last frame the this object was updated.
   */
  public long lastUpdate() {
    return _lastUpdate;
  }

  // SYNC

  /**
   * Same as {@code sync(this, other)}.
   *
   * @see #sync(Frame, Frame)
   */
  public void sync(Frame frame) {
    sync(this, frame);
  }

  /**
   * If {@code frame1} has been more recently updated than {@code frame2}, calls
   * {@code frame2.set(frame1)}, otherwise calls {@code frame1.set(frame2)}.
   * Does nothing if both objects were updated at the same time.
   * <p>
   * This method syncs only the global geometry attributes ({@link #position()},
   * {@link #orientation()} and {@link #magnitude()}) among the two frames. The
   * {@link #reference()} and {@link #constraint()} (if any) of each frame are kept
   * separately.
   *
   * @see #set(Frame)
   */
  public static void sync(Frame frame1, Frame frame2) {
    if (frame1 == null || frame2 == null)
      return;
    if (frame1.lastUpdate() == frame2.lastUpdate())
      return;
    Frame source = (frame1.lastUpdate() > frame2.lastUpdate()) ? frame1 : frame2;
    Frame target = (frame1.lastUpdate() > frame2.lastUpdate()) ? frame2 : frame1;
    target.set(source);
  }

  /**
   * Internal use. Automatically call by all methods which change the Frame state.
   */
  protected void _modified() {
    _lastUpdate = TimingHandler.frameCount;
    if (_children != null)
      for (Frame child : _children)
        child._modified();
  }

  // REFERENCE_FRAME

  /**
   * Returns {@code true} if {@code frame} is {@link #reference()} {@code this} frame.
   */
  public boolean isReference(Frame frame) {
    return reference() == frame;
  }

  /**
   * Returns {@code true} if {@code frame} is ancestor of {@code this} frame.
   */
  public boolean isAncestor(Frame frame) {
    if (frame == null)
      return true;
    return frame._isSuccessor(this);
  }

  /**
   * Returns {@code true} if {@code frame} is successor of {@code this} frame.
   */
  protected boolean _isSuccessor(Frame frame) {
    if (frame == this || frame == null)
      return false;
    Frame ancestor = frame.reference();
    while (ancestor != null) {
      if (ancestor == this)
        return true;
      ancestor = ancestor.reference();
    }
    return false;
  }

  /**
   * Same as {@code return successor.isAncestor(ancestor)}.
   *
   * @see #isAncestor(Frame)
   * @see #path(Frame, Frame)
   */
  public static boolean isAncestor(Frame successor, Frame ancestor) {
    return successor.isAncestor(ancestor);
  }

  /**
   * Returns an array containing a straight path of frames from {@code tail} to {@code tip}.
   * Returns an empty list if {@code tail} is not ancestor of {@code tip}.
   *
   * @see #isAncestor(Frame, Frame)
   */
  public static List<Frame> path(Frame tail, Frame tip) {
    ArrayList<Frame> list = new ArrayList<Frame>();
    if (tip.isAncestor(tail)) {
      Frame _tip = tip;
      while (_tip != tail) {
        list.add(0, _tip);
        _tip = _tip.reference();
      }
      if (tail != null)
        list.add(0, tail);
    }
    return list;
  }

  /**
   * Returns the reference frame, in which this frame is defined.
   * <p>
   * The frame {@link #translation()}, {@link #rotation()} and {@link #scaling()} are
   * defined with respect to the {@link #reference()} coordinate system. A
   * {@code null} reference frame (default value) means that the frame is defined in the
   * world coordinate system.
   * <p>
   * Use {@link #position()}, {@link #orientation()} and {@link #magnitude()} to
   * recursively convert values along the reference frame chain and to get values
   * expressed in the world coordinate system. The values match when the reference frame
   * is {@code null}.
   * <p>
   * Use {@link #setReference(Frame)} to set this value and create a frame hierarchy.
   * Convenient functions allow you to convert coordinates and vectors from one frame to
   * another: see {@link #location(Vector, Frame)} and {@link #displacement(Vector, Frame)},
   * respectively.
   */
  public Frame reference() {
    return _reference;
  }

  /**
   * Same as {@code setReference(null)}.
   *
   * @see #setReference(Frame)
   * @see #resetConstraint()
   */
  public void resetReference() {
    setReference(null);
  }

  /**
   * Sets the {@link #reference()} of the frame.
   * <p>
   * The frame {@link #translation()}, {@link #rotation()} and {@link #scaling()} are then
   * defined in the {@link #reference()} coordinate system.
   * <p>
   * Use {@link #position()}, {@link #orientation()} and {@link #magnitude()} to express
   * the frame global transformation in the world coordinate system.
   * <p>
   * Using this method, you can create a hierarchy of frames. This hierarchy needs to be a
   * tree, which root is the world coordinate system (i.e., {@code null}
   * {@link #reference()}). No action is performed if setting {@code reference} as the
   * {@link #reference()} would create a loop in the hierarchy.
   */
  public void setReference(Frame frame) {
    if (frame == this) {
      System.out.println("A Frame cannot be a reference of itself.");
      return;
    }
    if (_isSuccessor(frame)) {
      System.out.println("A Frame descendant cannot be set as its reference.");
      return;
    }
    if (frame != null)
      if ((isDetached() && !frame.isDetached()) || !frame.isAttached(graph())) {
        System.out.println("Both frame and its reference should be detached, or attached to the same graph.");
        return;
      }
    if (isDetached()) {
      if (reference() == frame)
        return;
      _reference = frame;
    } else {
      // 1. no need to re-parent, just check this needs to be added as leadingFrame
      if (reference() == frame) {
        _restorePath(reference(), this);
        return;
      }
      // 2. else re-parenting
      // 2a. before assigning new reference frame
      if (reference() != null) // old
        reference()._removeChild(this);
      else if (graph() != null)
        graph()._removeLeadingFrame(this);
      // finally assign the reference frame
      _reference = frame;// reference() returns now the new value
      // 2b. after assigning new reference frame
      _restorePath(reference(), this);
    }
    _modified();
  }

  /**
   * Used by {@link #setReference(Frame)}.
   */
  protected void _restorePath(Frame parent, Frame child) {
    if (parent == null) {
      if (graph() != null)
        graph()._addLeadingFrame(child);
    } else {
      if (!parent._hasChild(child)) {
        parent._addChild(child);
        _restorePath(parent.reference(), parent);
      }
    }
  }

  /**
   * Used by {@link #_restorePath(Frame, Frame)}.
   */
  protected boolean _addChild(Frame frame) {
    if (frame == null)
      return false;
    if (_hasChild(frame))
      return false;
    return _children.add(frame);
  }

  /**
   * Removes the leading Frame if present. Typically used when re-parenting the Frame.
   */
  protected boolean _removeChild(Frame frame) {
    boolean result = false;
    Iterator<Frame> it = _children.iterator();
    while (it.hasNext()) {
      if (it.next() == frame) {
        it.remove();
        result = true;
        break;
      }
    }
    return result;
  }

  protected boolean _hasChild(Frame frame) {
    for (Frame child : _children)
      if (child == frame)
        return true;
    return false;
  }

  /**
   * Returns the list a child frames of this frame. Only meaningful if this frame {@link #isAttached(Graph)}
   * to a graph. Returns {@code null} if this frame {@link #isDetached()}.
   */
  public List<Frame> children() {
    return _children;
  }

  // Random

  /**
   * Macro that returns a number number between {@code lower} and {@code upper}.
   */
  protected static float _random(float lower, float upper) {
    return ((float) Math.random() * (upper - lower)) + lower;
  }

  /**
   * Same as {@code randomize(graph().center(), graph().radius(), graph().is3D())}.
   * <p>
   * Does nothing if the frame {@link #isDetached()}.
   *
   * @see #randomize(Vector, float, boolean)
   * @see Vector#randomize()
   * @see Quaternion#randomize()
   * @see #random(Graph)
   * @see #random(Vector, float, boolean)
   */
  public void randomize() {
    if (graph() != null)
      randomize(graph().center(), graph().radius(), graph().is3D());
    else
      System.out.println("randomize() is only available for attached frames, nothing done! Use randomize(center, radius, is3D) instead");
  }

  /**
   * Randomized this frame. The frame is randomly re-positioned inside the ball
   * defined by {@code center} and {@code radius}, which in 2D is a
   * circumference parallel to the x-y plane. The {@link #orientation()} is
   * randomized by {@link Quaternion#randomize()}. The new magnitude is a random
   * in old-magnitude * [0,5...2].
   *
   * @see #randomize()
   * @see Vector#randomize()
   * @see Quaternion#randomize()
   * @see #random(Graph)
   * @see #random(Vector, float, boolean)
   */
  public void randomize(Vector center, float radius, boolean is3D) {
    Vector displacement;
    Quaternion quaternion;
    if (is3D) {
      displacement = Vector.random();
      quaternion = Quaternion.random();
    } else {
      displacement = new Vector(_random(-1, 1), _random(-1, 1));
      displacement.normalize();
      quaternion = new Quaternion(new Vector(0, 0, 1), _random(0, 2 * (float) Math.PI));
    }
    displacement.setMagnitude(_random(radius * 0.1f, radius * 0.9f));
    setPosition(Vector.add(center, displacement));
    setOrientation(quaternion);
    setMagnitude(magnitude() * _random(0.5f, 2));
  }

  /**
   * Returns a random frame attached to {@code graph}. The frame is randomly positioned inside
   * the {@code graph} viewing volume which is defined by {@link Graph#center()} and {@link Graph#radius()}
   * (see {@link Vector#random()}). The {@link #orientation()} is set by {@link Quaternion#random()}. The
   * magnitude is a random in [0,5...2].
   *
   * @see #random(Vector, float, boolean)
   * @see Vector#random()
   * @see Quaternion#random()
   * @see #randomize()
   * @see #randomize(Vector, float, boolean)
   */
  public static Frame random(Graph graph) {
    Frame frame = new Frame(graph);
    frame.randomize(graph.center(), graph.radius(), graph.is3D());
    return frame;
  }

  /**
   * Returns a random detached frame. The frame is randomly positioned inside the ball defined
   * by {@code center} and {@code radius} (see {@link Vector#random()}), which in 2D is a
   * circumference parallel to the x-y plane. The {@link #orientation()} is set by
   * {@link Quaternion#random()}. The magnitude is a random in [0,5...2].
   *
   * @see #random(Graph)
   * @see Vector#random()
   * @see Quaternion#random()
   * @see #randomize()
   * @see #randomize(Vector, float, boolean)
   */
  public static Frame random(Vector center, float radius, boolean is3D) {
    Frame frame = new Frame();
    frame.randomize(center, radius, is3D);
    return frame;
  }

  // PRECISION

  /**
   * Returns the frame picking precision. See {@link #setPrecision(Precision)} for details.
   *
   * @see #setPrecision(Precision)
   * @see #setPrecisionThreshold(float)
   * @see #precisionThreshold()
   */
  public Precision precision() {
    return _precision;
  }

  /**
   * Sets the frame picking precision.
   * <p>
   * When {@link #precision()} is {@link Precision#FIXED} or {@link Precision#ADAPTIVE}
   * Picking is done by checking if the pointer lies within a squared area around the frame
   * {@link #position()} screen projection which size is defined by
   * {@link #setPrecisionThreshold(float)}.
   * <p>
   * When {@link #precision()} is {@link Precision#EXACT}, picking is done
   * in a precise manner according to the projected pixels of the visual representation
   * related to the frame. It is meant to be implemented by derived classes (providing the
   * means attach a visual representation to the frame) and requires the graph to implement
   * a back buffer.
   * <p>
   * Default implementation of this policy will behave like {@link Precision#FIXED}.
   *
   * @see #precision()
   * @see #setPrecisionThreshold(float)
   * @see #precisionThreshold()
   */
  public void setPrecision(Precision precision) {
    if (precision == Precision.EXACT)
      System.out.println("Warning: EXACT picking precision will behave like FIXED. EXACT precision is meant to be implemented for derived frames and scenes that support a backBuffer.");
    _precision = precision;
  }

  /**
   * Sets the length of the squared area around the frame {@link #position()} screen
   * projection that defined the frame picking condition.
   * <p>
   * If {@link #precision()} is {@link Precision#FIXED}, the {@code threshold} is expressed
   * in pixels and directly defines the fixed length of a 'shooter target', centered
   * at the projection of the frame origin onto the screen.
   * <p>
   * If {@link #precision()} is {@link Precision#ADAPTIVE}, the {@code threshold} is expressed
   * in object space (world units) and defines the edge length of a squared bounding box that
   * leads to an adaptive length of a 'shooter target', centered at the projection of the frame
   * origin onto the screen. Use this version only if you have a good idea of the bounding box
   * size of the object you are attaching to the frame shape.
   * <p>
   * The value is meaningless when the {@link #precision()} is* {@link Precision#EXACT}. See
   * {@link #setPrecision(Precision)} for details.
   * <p>
   * Default behavior is to set the PRECISIONTHRESHOLD (in a non-adaptive
   * manner) to 20.
   * <p>
   * Negative {@code threshold} values are silently ignored.
   *
   * @see #precision()
   * @see #setPrecision(Precision)
   * @see #precisionThreshold()
   */
  public void setPrecisionThreshold(float threshold) {
    if (threshold >= 0)
      _threshold = threshold;
  }

  /**
   * Returns the picking precision threshold in pixels used by {@link Graph#tracks(float, float, Frame)}.
   *
   * @see #setPrecisionThreshold(float)
   * @see #precision()
   * @see #setPrecision(Precision)
   */
  public float precisionThreshold() {
    return _threshold;
  }

  // CONSTRAINT

  /**
   * Returns the current {@link frames.core.constraint.Constraint} applied to the
   * frame.
   * <p>
   * A {@code null} value (default) means that no constraint is used to filter the frame
   * translation and rotation.
   * <p>
   * See the Constraint class documentation for details.
   */
  public Constraint constraint() {
    return _constraint;
  }

  /**
   * Sets the {@link #constraint()} attached to the frame.
   * <p>
   * A {@code null} value means set no constraint (also reset it if there was one).
   */
  public void setConstraint(Constraint constraint) {
    _constraint = constraint;
  }

  /**
   * Same as {@code setConstraint(null)}.
   *
   * @see #setConstraint(Constraint)
   * @see #resetReference()
   */
  public void resetConstraint() {
    setConstraint(null);
  }

  // TRANSLATION

  /**
   * Returns the frame translation, defined with respect to the {@link #reference()}.
   * <p>
   * Use {@link #position()} to get the result in world coordinates. These two values are
   * identical when the {@link #reference()} is {@code null} (default).
   *
   * @see #setTranslation(Vector)
   */
  public Vector translation() {
    return _translation;
  }

  /**
   * Sets the {@link #translation()} of the frame, locally defined with respect to the
   * {@link #reference()}.
   * <p>
   * Note that if there's a {@link #constraint()} it is satisfied, i.e., to
   * bypass a frame constraint simply reset it (see {@link #setConstraint(Constraint)}).
   * <p>
   * Use {@link #setPosition(Vector)} to define the world coordinates {@link #position()}.
   *
   * @see #setConstraint(Constraint)
   */
  public void setTranslation(Vector translation) {
    if (constraint() == null)
      _translation = translation;
    else
      translation().add(constraint().constrainTranslation(Vector.subtract(translation, this.translation()), this));
    _modified();
  }

  /**
   * Same as {@link #setTranslation(Vector)}, but with {@code float} parameters.
   */
  public void setTranslation(float x, float y) {
    setTranslation(new Vector(x, y));
  }

  /**
   * Same as {@link #setTranslation(Vector)}, but with {@code float} parameters.
   */
  public void setTranslation(float x, float y, float z) {
    setTranslation(new Vector(x, y, z));
  }

  /**
   * Same as {@link #translate(Vector)} but with {@code float} parameters.
   */
  public void translate(float x, float y, float z) {
    translate(new Vector(x, y, z));
  }

  /**
   * Same as {@link #translate(Vector)} but with {@code float} parameters.
   */
  public void translate(float x, float y) {
    translate(new Vector(x, y));
  }

  /**
   * Translates the frame according to {@code vector}, locally defined with respect to the
   * {@link #reference()}.
   * <p>
   * If there's a {@link #constraint()} it is satisfied. Hence the translation actually
   * applied to the frame may differ from {@code vector} (since it can be filtered by the
   * {@link #constraint()}).
   *
   * @see #rotate(Quaternion)
   * @see #scale(float)
   */
  public void translate(Vector vector) {
    translation().add(constraint() != null ? constraint().constrainTranslation(vector, this) : vector);
    _modified();
  }

  // POSITION

  /**
   * Returns the frame position defined in the world coordinate system.
   *
   * @see #orientation()
   * @see #magnitude()
   * @see #setPosition(Vector)
   * @see #translation()
   */
  public Vector position() {
    return worldLocation(new Vector(0, 0, 0));
  }

  /**
   * Sets the frame {@link #position()}, defined in the world coordinate system.
   * <p>
   * Use {@link #setTranslation(Vector)} to define the local frame translation (with respect
   * to the {@link #reference()}).
   * <p>
   * Note that the potential {@link #constraint()} of the frame is taken into account, i.e.,
   * to bypass a frame constraint simply reset it (see {@link #setConstraint(Constraint)}).
   *
   * @see #setConstraint(Constraint)
   */
  public void setPosition(Vector position) {
    setTranslation(reference() != null ? reference().location(position) : position);
  }

  /**
   * Same as {@link #setPosition(Vector)}, but with {@code float} parameters.
   */
  public void setPosition(float x, float y) {
    setPosition(new Vector(x, y));
  }

  /**
   * Same as {@link #setPosition(Vector)}, but with {@code float} parameters.
   */
  public void setPosition(float x, float y, float z) {
    setPosition(new Vector(x, y, z));
  }

  // ROTATION

  /**
   * Returns the frame rotation, defined with respect to the {@link #reference()}
   * (i.e, the current Quaternion orientation).
   * <p>
   * Use {@link #orientation()} to get the result in world coordinates. These two values
   * are identical when the {@link #reference()} is {@code null} (default).
   *
   * @see #setRotation(Quaternion)
   */
  public Quaternion rotation() {
    return _rotation;
  }

  /**
   * Same as {@link #setRotation(Quaternion)} but with {@code float} Quaternion parameters.
   */
  public void setRotation(float x, float y, float z, float w) {
    setRotation(new Quaternion(x, y, z, w));
  }

  /**
   * Set the current rotation. See the different {@link Quaternion} constructors.
   * <p>
   * Sets the frame {@link #rotation()}, locally defined with respect to the
   * {@link #reference()}. Use {@link #setOrientation(Quaternion)} to define the
   * world coordinates {@link #orientation()}.
   * <p>
   * Note that if there's a {@link #constraint()} it is satisfied, i.e., to
   * bypass a frame constraint simply reset it (see {@link #setConstraint(Constraint)}).
   *
   * @see #setConstraint(Constraint)
   * @see #rotation()
   * @see #setTranslation(Vector)
   */
  public void setRotation(Quaternion rotation) {
    if (constraint() == null)
      _rotation = rotation;
    else {
      rotation().compose(constraint().constrainRotation(Quaternion.compose(rotation().inverse(), rotation), this));
      rotation().normalize(); // Prevents numerical drift
    }
    _modified();
  }

  /**
   * Rotates the frame by {@code quaternion} (defined in the frame coordinate system):
   * {@code rotation().compose(quaternion)}.
   * <p>
   * Note that if there's a {@link #constraint()} it is satisfied, i.e., to
   * bypass a frame constraint simply reset it (see {@link #setConstraint(Constraint)}).
   *
   * @see #setConstraint(Constraint)
   * @see #translate(Vector)
   */
  public void rotate(Quaternion quaternion) {
    rotation().compose(constraint() != null ? constraint().constrainRotation(quaternion, this) : quaternion);
    rotation().normalize(); // Prevents numerical drift
    _modified();
  }

  /**
   * Same as {@code rotate(new Quaternion(axis, angle))}.
   *
   * @see #rotate(Quaternion)
   */
  public void rotate(Vector axis, float angle) {
    rotate(new Quaternion(axis, angle));
  }

  /**
   * Same as {@code rotate(new Vector(x,y,z), angle)}.
   *
   * @see #rotate(Vector, float)
   */
  public void rotate(float x, float y, float z, float angle) {
    rotate(new Vector(x, y, z), angle);
  }

  /**
   * Rotates the frame by the {@code quaternion} whose axis (see {@link Quaternion#axis()})
   * passes through {@code point}. The {@code quaternion} {@link Quaternion#axis()} is
   * defined in the frame coordinate system, while {@code point} is defined in the world
   * coordinate system).
   * <p>
   * Note: if there's a {@link #constraint()} it is satisfied, i.e., to
   * bypass a frame constraint simply reset it (see {@link #setConstraint(Constraint)}).
   *
   * @see #setConstraint(Constraint)
   */
  protected void _orbit(Quaternion quaternion, Vector center) {
    if (constraint() != null)
      quaternion = constraint().constrainRotation(quaternion, this);
    this.rotation().compose(quaternion);
    this.rotation().normalize(); // Prevents numerical drift

    // Original in frames-0.1.x and proscene:
    //Vector vector = Vector.add(center, (new Quaternion(orientation().rotate(quaternion.axis()), quaternion.angle())).rotate(Vector.subtract(position(), center)));
    // TODO test frame hierarchy, we are using worldDisplacement instead of orientation().rotate
    Vector vector = Vector.add(center, (new Quaternion(worldDisplacement(quaternion.axis()), quaternion.angle())).rotate(Vector.subtract(position(), center)));
    vector.subtract(translation());
    translate(vector);

    // Previous three lines are equivalent to:
    /*
    Quaternion worldQuaternion = new Quaternion(worldDisplacement(quaternion.axis()), quaternion.angle());
    Vector center2Position = Vector.subtract(position(), center);
    Vector center2PositionRotated = worldQuaternion.rotate(center2Position);
    Vector vector = Vector.add(center, center2PositionRotated);
    vector.subtract(translation());
    translate(vector);
    */
  }

  /**
   * Same as { orbit(new Quaternion(axis, angle))}.
   *
   * @see #orbit(Quaternion)
   */
  public void orbit(Vector axis, float angle) {
    orbit(new Quaternion(axis, angle));
  }

  /**
   * Same as {@code orbit(new Quaternion(axis, angle), frame)}.
   *
   * @see #orbit(Quaternion, Frame)
   */
  public void orbit(Vector axis, float angle, Frame frame) {
    orbit(new Quaternion(axis, angle), frame);
  }

  /**
   * Same as {@code orbit(quaternion, null)}.
   *
   * @see #orbit(Quaternion, Frame)
   */
  public void orbit(Quaternion quaternion) {
    orbit(quaternion, null);
  }

  /**
   * Rotates this frame around {@code frame} (which may be null for the world coordinate system)
   * according to {@code quaternion}.
   * <p>
   * The {@code quaternion} axes (see {@link Quaternion#axis()}) is defined in the {@code frame}
   * coordinate system.
   * <p>
   * Note: if there's a {@link #constraint()} it is satisfied, i.e., to
   * bypass a frame constraint simply reset it (see {@link #setConstraint(Constraint)}).
   */
  public void orbit(Quaternion quaternion, Frame frame) {
    Quaternion localQuaternion = new Quaternion(displacement(quaternion.axis(), frame), quaternion.angle());
    _orbit(localQuaternion, frame == null ? new Vector() : frame.position());

    // Note that the 'easy way' to do it (not relying on the _orbit() method)
    // by-passes the frame constraint (kept for the curious):
    /*
    Frame reference = frame == null ? new Frame() : frame.detach();
    Frame copy = new Frame(reference);
    copy.set(this);
    reference.rotate(quaternion);
    set(copy);
    // */
  }

  // ORIENTATION

  /**
   * Returns the orientation of the frame, defined in the world coordinate system.
   *
   * @see #position()
   * @see #magnitude()
   * @see #setOrientation(Quaternion)
   * @see #rotation()
   */
  public Quaternion orientation() {
    Quaternion quaternion = rotation().get();
    Frame reference = reference();
    while (reference != null) {
      quaternion = Quaternion.compose(reference.rotation(), quaternion);
      reference = reference.reference();
    }
    return quaternion;
  }

  /**
   * Sets the {@link #orientation()} of the frame, defined in the world coordinate system.
   * <p>
   * Use {@link #setRotation(Quaternion)} to define the local frame rotation (with respect
   * to the {@link #reference()}).
   * <p>
   * Note that the potential {@link #constraint()} of the frame is taken into account, i.e.,
   * to bypass a frame constraint simply reset it (see {@link #setConstraint(Constraint)}).
   */
  public void setOrientation(Quaternion quaternion) {
    setRotation(reference() != null ? Quaternion.compose(reference().orientation().inverse(), quaternion) : quaternion);
  }

  /**
   * Same as {@link #setOrientation(Quaternion)}, but with {@code float} parameters.
   */
  public void setOrientation(float x, float y, float z, float w) {
    setOrientation(new Quaternion(x, y, z, w));
  }

  // SCALING

  /**
   * Returns the frame scaling, defined with respect to the {@link #reference()}.
   * <p>
   * Use {@link #magnitude()} to get the result in world coordinates. These two values are
   * identical when the {@link #reference()} is {@code null} (default).
   *
   * @see #setScaling(float)
   */
  public float scaling() {
    return _scaling;
  }

  /**
   * Sets the {@link #scaling()} of the frame, locally defined with respect to the
   * {@link #reference()}.
   * <p>
   * Use {@link #setMagnitude(float)} to define the world coordinates {@link #magnitude()}.
   */
  public void setScaling(float scaling) {
    if (scaling > 0) {
      _scaling = scaling;
      _modified();
    } else
      System.out.println("Warning. Scaling should be positive. Nothing done");
  }

  /**
   * Scales the frame according to {@code scaling}, locally defined with respect to the
   * {@link #reference()}.
   *
   * @see #rotate(Quaternion)
   * @see #translate(Vector)
   */
  public void scale(float scaling) {
    setScaling(scaling() * scaling);
  }

  // MAGNITUDE

  /**
   * Returns the magnitude of the frame, defined in the world coordinate system.
   * <p>
   * The frame magnitude is used to compute
   * the {@link #projection(Graph.Type, float, float, float, float, boolean)} matrix
   * when the frame represents an eye, e.g., {@link Graph#eye()} and shadow mapping
   * computation.
   *
   * @see #orientation()
   * @see #position()
   * @see #setPosition(Vector)
   * @see #translation()
   * @see #projection(Graph.Type, float, float, float, float, boolean)
   */
  public float magnitude() {
    if (reference() != null)
      return reference().magnitude() * scaling();
    else
      return scaling();
  }

  /**
   * Sets the {@link #magnitude()} of the frame, defined in the world coordinate system.
   * <p>
   * Use {@link #setScaling(float)} to define the local frame scaling (with respect to the
   * {@link #reference()}).
   */
  public void setMagnitude(float magnitude) {
    Frame reference = reference();
    if (reference != null)
      setScaling(magnitude / reference.magnitude());
    else
      setScaling(magnitude);
  }

  // ALIGNMENT

  /**
   * Same as {@code align(null)}.
   *
   * @see #align(Frame)
<<<<<<< HEAD
   */
  public void align() {
    align(null);
  }

  /**
   * Convenience function that simply calls {@code align(false, 0.85f, frame)}
   *
   * @see #align(boolean, float, Frame)
   */
  public void align(Frame frame) {
    align(false, 0.85f, frame);
  }

  /**
   * Same as {@code align(move, null)}.
   *
   * @see #align(boolean, Frame)
   */
  public void align(boolean move) {
    align(move, null);
  }

  /**
   * Convenience function that simply calls {@code align(move, 0.85f, frame)}.
   *
   * @see #align(boolean, float, Frame)
   */
  public void align(boolean move, Frame frame) {
    align(move, 0.85f, frame);
  }

  /**
   * Same as {@code align(threshold, null)}.
   *
   * @see #align(boolean, Frame)
   */
  public void align(float threshold) {
    align(threshold, null);
  }

  /**
   * Convenience function that simply calls {@code align(false, threshold, frame)}.
   *
   * @see #align(boolean, float, Frame)
   */
  public void align(float threshold, Frame frame) {
    align(false, threshold, frame);
  }

  /**
   * Same as {@code align(move, threshold, null)}.
   *
   * @see #align(boolean, float, Frame)
   */
=======
   */
  public void align() {
    align(null);
  }

  /**
   * Convenience function that simply calls {@code align(false, 0.85f, frame)}
   *
   * @see #align(boolean, float, Frame)
   */
  public void align(Frame frame) {
    align(false, 0.85f, frame);
  }

  /**
   * Same as {@code align(move, null)}.
   *
   * @see #align(boolean, Frame)
   */
  public void align(boolean move) {
    align(move, null);
  }

  /**
   * Convenience function that simply calls {@code align(move, 0.85f, frame)}.
   *
   * @see #align(boolean, float, Frame)
   */
  public void align(boolean move, Frame frame) {
    align(move, 0.85f, frame);
  }

  /**
   * Same as {@code align(threshold, null)}.
   *
   * @see #align(boolean, Frame)
   */
  public void align(float threshold) {
    align(threshold, null);
  }

  /**
   * Convenience function that simply calls {@code align(false, threshold, frame)}.
   *
   * @see #align(boolean, float, Frame)
   */
  public void align(float threshold, Frame frame) {
    align(false, threshold, frame);
  }

  /**
   * Same as {@code align(move, threshold, null)}.
   *
   * @see #align(boolean, float, Frame)
   */
>>>>>>> 746a1ae5
  public void align(boolean move, float threshold) {
    align(move, threshold, null);
  }

  /**
   * Aligns the frame with {@code frame}, so that two of their axis are parallel.
   * <p>
   * If one of the X, Y and Z axis of the Frame is almost parallel to any of the X, Y, or
   * Z axis of {@code frame}, the Frame is rotated so that these two axis actually become
   * parallel.
   * <p>
   * If, after this first rotation, two other axis are also almost parallel, a second
   * alignment is performed. The two frames then have identical orientations, up to 90
   * degrees rotations.
   * <p>
   * {@code threshold} measures how close two axis must be to be considered parallel. It
   * is compared with the absolute values of the dot product of the normalized axis.
   * <p>
   * When {@code move} is set to {@code true}, the Frame {@link #position()} is also
   * affected by the alignment. The new Frame {@link #position()} is such that the
   * {@code frame} frame position (computed with {@link #location(Vector)}, in the Frame
   * coordinates system) does not change.
   * <p>
   * {@code frame} may be {@code null} and then represents the world coordinate system
   * (same convention than for the {@link #reference()}).
   */
  public void align(boolean move, float threshold, Frame frame) {
    Vector[][] directions = new Vector[2][3];

    for (int d = 0; d < 3; ++d) {
      Vector dir = new Vector((d == 0) ? 1.0f : 0.0f, (d == 1) ? 1.0f : 0.0f, (d == 2) ? 1.0f : 0.0f);
      if (frame != null)
        directions[0][d] = frame.orientation().rotate(dir);
      else
        directions[0][d] = dir;
      directions[1][d] = orientation().rotate(dir);
    }

    float maxProj = 0.0f;
    float proj;
    short[] index = new short[2];
    index[0] = index[1] = 0;

    Vector vector = new Vector(0.0f, 0.0f, 0.0f);
    for (int i = 0; i < 3; ++i) {
      for (int j = 0; j < 3; ++j) {
        vector.set(directions[0][i]);
        proj = Math.abs(vector.dot(directions[1][j]));
        if ((proj) >= maxProj) {
          index[0] = (short) i;
          index[1] = (short) j;
          maxProj = proj;
        }
      }
    }
    //TODO needs testing
    Frame old = detach(); // correct line
    // VFrame old = this.get();// this call the get overloaded method and
    // hence add the frame to the mouse _grabber

    vector.set(directions[0][index[0]]);
    float coef = vector.dot(directions[1][index[1]]);

    if (Math.abs(coef) >= threshold) {
      vector.set(directions[0][index[0]]);
      Vector axis = vector.cross(directions[1][index[1]]);
      float angle = (float) Math.asin(axis.magnitude());
      if (coef >= 0.0)
        angle = -angle;
      // setOrientation(Quaternion(axis, angle) * orientation());
      Quaternion q = new Quaternion(axis, angle);
      q = Quaternion.multiply(rotation().inverse(), q);
      q = Quaternion.multiply(q, orientation());
      rotate(q);

      // Try to align an other axis direction
      short d = (short) ((index[1] + 1) % 3);
      Vector dir = new Vector((d == 0) ? 1.0f : 0.0f, (d == 1) ? 1.0f : 0.0f, (d == 2) ? 1.0f : 0.0f);
      dir = orientation().rotate(dir);

      float max = 0.0f;
      for (int i = 0; i < 3; ++i) {
        vector.set(directions[0][i]);
        proj = Math.abs(vector.dot(dir));
        if (proj > max) {
          index[0] = (short) i;
          max = proj;
        }
      }

      if (max >= threshold) {
        vector.set(directions[0][index[0]]);
        axis = vector.cross(dir);
        angle = (float) Math.asin(axis.magnitude());
        vector.set(directions[0][index[0]]);
        if (vector.dot(dir) >= 0.0)
          angle = -angle;
        // setOrientation(Quaternion(axis, angle) * orientation());
        q.fromAxisAngle(axis, angle);
        q = Quaternion.multiply(rotation().inverse(), q);
        q = Quaternion.multiply(q, orientation());
        rotate(q);
      }
    }
    if (move) {
      Vector center = new Vector(0.0f, 0.0f, 0.0f);
      if (frame != null)
        center = frame.position();

      vector = Vector.subtract(center, worldDisplacement(old.location(center)));
      vector.subtract(translation());
      translate(vector);
    }
  }


  /**
   * Translates the frame so that its {@link #position()} lies on the line defined by
   * {@code origin} and {@code direction} (defined in the world coordinate system).
   * <p>
   * Simply uses an orthogonal projection. {@code direction} does not need to be
   * normalized.
   */
  public void projectOnLine(Vector origin, Vector direction) {
    Vector position = position();
    Vector shift = Vector.subtract(origin, position);
    Vector proj = shift;
    proj = Vector.projectVectorOnAxis(proj, direction);
    setPosition(Vector.add(position, Vector.subtract(shift, proj)));
  }

  /**
   * Rotates the frame so that its {@link #xAxis()} becomes {@code axis} defined in the
   * world coordinate system.
   *
   * <b>Attention:</b> this rotation is not uniquely defined. See
   * {@link Quaternion#fromTo(Vector, Vector)}.
   *
   * @see #xAxis()
   * @see #setYAxis(Vector)
   * @see #setZAxis(Vector)
   */
  public void setXAxis(Vector axis) {
    rotate(new Quaternion(new Vector(1.0f, 0.0f, 0.0f), displacement(axis)));
  }

  /**
   * Rotates the frame so that its {@link #yAxis()} becomes {@code axis} defined in the
   * world coordinate system.
   *
   * <b>Attention:</b> this rotation is not uniquely defined. See
   * {@link Quaternion#fromTo(Vector, Vector)}.
   *
   * @see #yAxis()
   * @see #setYAxis(Vector)
   * @see #setZAxis(Vector)
   */
  public void setYAxis(Vector axis) {
    rotate(new Quaternion(new Vector(0.0f, 1.0f, 0.0f), displacement(axis)));
  }

  /**
   * Rotates the frame so that its {@link #zAxis()} becomes {@code axis} defined in the
   * world coordinate system.
   *
   * <b>Attention:</b> this rotation is not uniquely defined. See
   * {@link Quaternion#fromTo(Vector, Vector)}.
   *
   * @see #zAxis()
   * @see #setYAxis(Vector)
   * @see #setZAxis(Vector)
   */
  public void setZAxis(Vector axis) {
    rotate(new Quaternion(new Vector(0.0f, 0.0f, 1.0f), displacement(axis)));
  }

  /**
   * Same as {@code return xAxis(true)}
   *
   * @see #xAxis(boolean)
   */
  public Vector xAxis() {
    return xAxis(true);
  }

  /**
   * Returns the x-axis of the frame, represented as a normalized vector defined in the
   * world coordinate system.
   *
   * @see #setXAxis(Vector)
   * @see #yAxis()
   * @see #zAxis()
   */
  public Vector xAxis(boolean positive) {
    Vector axis = worldDisplacement(new Vector(positive ? 1.0f : -1.0f, 0.0f, 0.0f));
    if (magnitude() != 1)
      axis.normalize();
    return axis;
  }

  /**
   * Same as {@code return yAxis(true)}
   *
   * @see #yAxis(boolean)
   */
  public Vector yAxis() {
    return yAxis(true);
  }

  /**
   * Returns the y-axis of the frame, represented as a normalized vector defined in the
   * world coordinate system.
   *
   * @see #setYAxis(Vector)
   * @see #xAxis()
   * @see #zAxis()
   */
  public Vector yAxis(boolean positive) {
    Vector axis = worldDisplacement(new Vector(0.0f, positive ? 1.0f : -1.0f, 0.0f));
    if (magnitude() != 1)
      axis.normalize();
    return axis;
  }

  /**
   * Same as {@code return zAxis(true)}
   *
   * @see #zAxis(boolean)
   */
  public Vector zAxis() {
    return zAxis(true);
  }

  /**
   * Returns the z-axis of the frame, represented as a normalized vector defined in the
   * world coordinate system.
   *
   * @see #setZAxis(Vector)
   * @see #xAxis()
   * @see #yAxis()
   */
  public Vector zAxis(boolean positive) {
    Vector axis = worldDisplacement(new Vector(0.0f, 0.0f, positive ? 1.0f : -1.0f));
    if (magnitude() != 1)
      axis.normalize();
    return axis;
  }

  // CONVERSION

  /**
   * Returns the local transformation matrix represented by the frame.
   * <p>
   * This method could be used in conjunction with {@code pushMatrix()}, {@code popMatrix()}
   * and {@code applyMatrix()} to modify a graph modelView() matrix from a frame hierarchy.
   * For example, with this frame hierarchy:
   * <p>
   * {@code Frame body = new Frame();} <br>
   * {@code Frame leftArm = new Frame();} <br>
   * {@code Frame rightArm = new Frame();} <br>
   * {@code leftArm.setReference(body);} <br>
   * {@code rightArm.setReference(body);} <br>
   * <p>
   * The associated drawing code should look like:
   * <p>
   * {@code graph.pushModelView();}<br>
   * {@code graph.applyMatrix(body.matrix());} <br>
   * {@code drawBody();} <br>
   * {@code graph.pushModelView();} <br>
   * {@code graph.applyMatrix(leftArm.matrix());} <br>
   * {@code drawArm();} <br>
   * {@code graph.popModelView();} <br>
   * {@code graph.pushModelView();} <br>
   * {@code graph.applyMatrix(rightArm.matrix());} <br>
   * {@code drawArm();} <br>
   * {@code graph.popModelView();} <br>
   * {@code graph.popModelView();} <br>
   * <p>
   * Note the use of nested {@code pushModelView()} and {@code popModelView()} blocks to
   * represent the frame hierarchy: {@code leftArm} and {@code rightArm} are both
   * correctly drawn with respect to the {@code body} coordinate system.
   * <p>
   * This matrix only represents the local frame transformation (i.e., with respect to the
   * {@link #reference()}). Use {@link #worldMatrix()} to get the full Frame
   * transformation matrix (i.e., from the world to the Frame coordinate system). These
   * two match when the {@link #reference()} is {@code null}.
   *
   * <b>Attention:</b> In Processing this technique is inefficient because
   * {@code papplet.applyMatrix} will try to calculate the inverse of the transform.
   * Use {@link frames.core.Graph#applyTransformation(Frame)} instead.
   *
   * @see #set(Frame)
   * @see #worldMatrix()
   * @see #view()
   */
  public Matrix matrix() {
    Matrix matrix = rotation().matrix();

    matrix._matrix[12] = translation()._vector[0];
    matrix._matrix[13] = translation()._vector[1];
    matrix._matrix[14] = translation()._vector[2];

    if (scaling() != 1) {
      matrix.setM00(matrix.m00() * scaling());
      matrix.setM10(matrix.m10() * scaling());
      matrix.setM20(matrix.m20() * scaling());

      matrix.setM01(matrix.m01() * scaling());
      matrix.setM11(matrix.m11() * scaling());
      matrix.setM21(matrix.m21() * scaling());

      matrix.setM02(matrix.m02() * scaling());
      matrix.setM12(matrix.m12() * scaling());
      matrix.setM22(matrix.m22() * scaling());
    }

    return matrix;
  }

  /**
   * Returns the global transformation matrix represented by the frame which grants
   * direct access to it, without the need to traverse its ancestor hierarchy first
   * (as it is the case with {@link #matrix()}).
   * <p>
   * This method should be used in conjunction with {@code applyMatrix()} to modify a
   * graph modelView() matrix from a frame:
   * <p>
   * {@code // Here the modelview matrix corresponds to the world coordinate system.} <br>
   * {@code Frame frame = new Frame(translation, new Rotation(from, to));} <br>
   * {@code graph.applyModelView(frame.worldMatrix());} <br>
   * {@code // draw object in the frame coordinate system.} <br>
   * <p>
   * This matrix represents the global frame transformation: the entire
   * {@link #reference()} hierarchy is taken into account to define the frame
   * transformation from the world coordinate system. Use {@link #matrix()} to get the
   * local frame transformation matrix (i.e. defined with respect to the
   * {@link #reference()}). These two match when the {@link #reference()} is
   * {@code null}.
   *
   * @see #set(Frame)
   * @see #matrix()
   * @see #view()
   */
  public Matrix worldMatrix() {
    if (reference() != null)
      return new Frame(position(), orientation(), magnitude()).matrix();
    else
      return matrix();
  }

  /**
   * Returns the inverse of the matrix associated with the frame position and orientation that
   * is to be used when the frame represents an eye. This matrix matches the inverted of the
   * {@link #worldMatrix()} when {@link #scaling()} is {@code 1}.
   * <p>
   * The view matrix converts from the world coordinates system to the eye coordinates system,
   * so that coordinates can then be projected on screen using a projection matrix.
   *
   * @see Matrix#view(Vector, Quaternion)
   * @see #matrix()
   * @see #worldMatrix()
   * @see #set(Frame)
   * @see #set(Frame)
   */
  public Matrix view() {
    return Matrix.view(position(), orientation());
  }

  /**
   * Sets the frame from a {@link #matrix()} representation: rotation and scaling in the upper
   * left 3x3 matrix and translation on the last column.
   * <p>
   * Hence, if your openGL code fragment looks like:
   * <p>
   * {@code float [] m = new float [16]; m[0]=...;} <br>
   * {@code gl.glMultMatrixf(m);} <br>
   * <p>
   * It is equivalent to write:
   * <p>
   * {@code Frame frame = new Frame();} <br>
   * {@code frame.fromMatrix(m);} <br>
   * {@code graph.pushModelView();} <br>
   * {@code graph.applyModelView(frame.matrix());} <br>
   * {@code // You are in the local frame coordinate system.} <br>
   * {@code graph.popModelView();} <br>
   * <p>
   * Which allows to apply local transformations to the {@code frame} while using geometry
   * data from other frame instances when necessary (see {@link #location(Vector, Frame)} and
   * {@link #displacement(Vector, Frame)}).
   *
   * @see #fromWorldMatrix(Matrix)
   * @see #matrix()
   */
  public void fromMatrix(Matrix matrix) {
    if (matrix._matrix[15] == 0) {
      System.out.println("Doing nothing: pM.mat[15] should be non-zero!");
      return;
    }

    setTranslation(
        matrix._matrix[12] / matrix._matrix[15],
        matrix._matrix[13] / matrix._matrix[15],
        matrix._matrix[14] / matrix._matrix[15]
    );

    float r00 = matrix._matrix[0] / matrix._matrix[15];
    float r01 = matrix._matrix[4] / matrix._matrix[15];
    float r02 = matrix._matrix[8] / matrix._matrix[15];
    setScaling(new Vector(r00, r01, r02).magnitude());// calls _modified() :P

    float[][] r = new float[3][3];
    r[0][0] = r00 / scaling();
    r[0][1] = r01 / scaling();
    r[0][2] = r02 / scaling();
    r[1][0] = (matrix._matrix[1] / matrix._matrix[15]) / scaling();
    r[1][1] = (matrix._matrix[5] / matrix._matrix[15]) / scaling();
    r[1][2] = (matrix._matrix[9] / matrix._matrix[15]) / scaling();
    r[2][0] = (matrix._matrix[2] / matrix._matrix[15]) / scaling();
    r[2][1] = (matrix._matrix[6] / matrix._matrix[15]) / scaling();
    r[2][2] = (matrix._matrix[10] / matrix._matrix[15]) / scaling();
    setRotation(new Quaternion(
        new Vector(r[0][0], r[1][0], r[2][0]),
        new Vector(r[0][1], r[1][1], r[2][1]),
        new Vector(r[0][2], r[1][2], r[2][2]))
    );
  }

  /**
   * Returns either {@code perspective(width / height, zNear, zFar, lefTHanded)} if
   * the {@link Graph.Type} is {@link Graph.Type#PERSPECTIVE} or
   * {@code orthographic(width, height, zNear, zFar, lefTHanded)}, if the
   * the {@link Graph.Type} is {@link Graph.Type#ORTHOGRAPHIC} or {@link Graph.Type#TWO_D}.
   * In both cases it uses the frame {@link #magnitude()}.
   * <p>
   * Override this method to set a {@link Graph.Type#CUSTOM} projection.
   *
   * @see #perspective(float, float, float, boolean)
   * @see #orthographic(float, float, float, float, boolean)
   * @see #magnitude()
   */
  public Matrix projection(Graph.Type type, float width, float height, float zNear, float zFar, boolean leftHanded) {
    if (type == Graph.Type.PERSPECTIVE)
      return perspective(width / height, zNear, zFar, leftHanded);
    else
      return orthographic(width, height, zNear, zFar, leftHanded);
  }

  /**
   * Same as {@code return Matrix.orthographic(width * magnitude(), (leftHanded ? -height : height) * magnitude(), zNear, zFar}.
   *
   * @see Matrix#perspective(float, float, float, float)
   * @see #perspective(float, float, float, boolean)
   * @see #magnitude()
   * @see #projection(Graph.Type, float, float, float, float, boolean)
   */
  public Matrix orthographic(float width, float height, float zNear, float zFar, boolean leftHanded) {
    return Matrix.orthographic(width * magnitude(), (leftHanded ? -height : height) * magnitude(), zNear, zFar);
  }

  /**
   * Same as {@code return Matrix.perspective(leftHanded ? -magnitude() : magnitude(), aspectRatio, zNear, zFar)}.
   *
   * @see Matrix#orthographic(float, float, float, float)
   * @see #orthographic(float, float, float, float, boolean)
   * @see #magnitude()
   * @see #projection(Graph.Type, float, float, float, float, boolean)
   */
  public Matrix perspective(float aspectRatio, float zNear, float zFar, boolean leftHanded) {
    return Matrix.perspective(leftHanded ? -magnitude() : magnitude(), aspectRatio, zNear, zFar);
  }

  /**
   * Sets the frame from {@link #worldMatrix()} representation: orientation and magnitude
   * in the upper left 3x3 matrix and position on the last column.
   * <p>
   * Hence, if your openGL code fragment looks like:
   * <p>
   * {@code float [] m = new float [16]; m[0]=...;} <br>
   * {@code gl.glMultMatrixf(m);} <br>
   * <p>
   * It is equivalent to write:
   * <p>
   * {@code Frame frame = new Frame();} <br>
   * {@code frame.fromWorldMatrix(m);} <br>
   * {@code graph.applyModelView(frame.matrix());} <br>
   * {@code // You are in the local frame coordinate system.} <br>
   * <p>
   * Which allows to apply local transformations to the {@code frame} while using geometry
   * data from other frame instances when necessary (see {@link #location(Vector, Frame)} and
   * {@link #displacement(Vector, Frame)}).
   *
   * @see #fromMatrix(Matrix)
   * @see #worldMatrix()
   */
  public void fromWorldMatrix(Matrix matrix) {
    if (matrix._matrix[15] == 0) {
      System.out.println("Doing nothing: matrix.mat[15] should be non-zero!");
      return;
    }

    setPosition(
        matrix._matrix[12] / matrix._matrix[15],
        matrix._matrix[13] / matrix._matrix[15],
        matrix._matrix[14] / matrix._matrix[15]
    );

    float r00 = matrix._matrix[0] / matrix._matrix[15];
    float r01 = matrix._matrix[4] / matrix._matrix[15];
    float r02 = matrix._matrix[8] / matrix._matrix[15];
    setMagnitude(new Vector(r00, r01, r02).magnitude());// calls _modified() :P

    float[][] r = new float[3][3];
    r[0][0] = r00 / scaling();
    r[0][1] = r01 / scaling();
    r[0][2] = r02 / scaling();
    r[1][0] = (matrix._matrix[1] / matrix._matrix[15]) / scaling();
    r[1][1] = (matrix._matrix[5] / matrix._matrix[15]) / scaling();
    r[1][2] = (matrix._matrix[9] / matrix._matrix[15]) / scaling();
    r[2][0] = (matrix._matrix[2] / matrix._matrix[15]) / scaling();
    r[2][1] = (matrix._matrix[6] / matrix._matrix[15]) / scaling();
    r[2][2] = (matrix._matrix[10] / matrix._matrix[15]) / scaling();
    setOrientation(new Quaternion(
        new Vector(r[0][0], r[1][0], r[2][0]),
        new Vector(r[0][1], r[1][1], r[2][1]),
        new Vector(r[0][2], r[1][2], r[2][2]))
    );
  }

  /**
   * Returns a frame representing the inverse of this frame space transformation.
   * <p>
   * The new frame {@link #rotation()} is the
   * {@link Quaternion#inverse()} of the original rotation. Its
   * {@link #translation()} is the negated inverse rotated image of the original
   * translation. Its {@link #scaling()} is 1 / original scaling.
   * <p>
   * If a frame is considered as a space rigid transformation, i.e., translation and
   * rotation, but no scaling (scaling=1), the inverse() frame performs the inverse
   * transformation.
   * <p>
   * Only the local frame transformation (i.e., defined with respect to the
   * {@link #reference()}) is inverted. Use {@link #worldInverse()} for a global
   * inverse.
   * <p>
   * The resulting frame has the same {@link #reference()} as the this frame and a
   * {@code null} {@link #constraint()}.
   *
   * @see #worldInverse()
   */
  public Frame inverse() {
    Frame frame = new Frame(Vector.multiply(rotation().inverseRotate(translation()), -1), rotation().inverse(), 1 / scaling());
    frame.setReference(reference());
    return frame;
  }

  /**
   * Returns the {@link #inverse()} of the frame world transformation.
   * <p>
   * The {@link #orientation()} of the new frame is the
   * {@link Quaternion#inverse()} of the original orientation. Its
   * {@link #position()} is the negated and inverse rotated image of the original
   * position. The {@link #magnitude()} is the original magnitude multiplicative
   * inverse.
   * <p>
   * The result frame has a {@code null} {@link #reference()} and a {@code null}
   * {@link #constraint()}.
   * <p>
   * Use {@link #inverse()} for a local (i.e., with respect to {@link #reference()})
   * transformation inverse.
   *
   * @see #inverse()
   */
  public Frame worldInverse() {
    return (new Frame(Vector.multiply(orientation().inverseRotate(position()), -1), orientation().inverse(),
        1 / magnitude()));
  }

  // VECTOR CONVERSION

  /**
   * Converts {@code vector} displacement from world to this frame.
   * Same as {@code return displacement(vector, null)}.
   * {@link #location(Vector)} converts locations instead of displacements.
   *
   * @see #displacement(Vector, Frame)
   * @see #location(Vector)
   */
  public Vector displacement(Vector vector) {
    return displacement(vector, null);
  }

  /**
   * Converts {@code vector} displacement from {@code frame} to this frame.
   * Use {@code frame.displacement(vector, this)} to perform the inverse transformation.
   * {@link #location(Vector, Frame)} converts locations instead of displacements.
   *
   * @see #displacement(Vector)
   * @see #worldDisplacement(Vector)
   */
  public Vector displacement(Vector vector, Frame frame) {
    return this == frame ? vector : _displacement(reference() != null ? reference().displacement(vector, frame) : frame == null ? vector : frame.worldDisplacement(vector));
  }

  /**
   * Converts {@code vector} displacement from this frame to world.
   * {@link #displacement(Vector)} performs the inverse transformation.
   * {@link #worldLocation(Vector)} converts locations instead of displacements.
   *
   * @see #location(Vector)
   * @see #displacement(Vector, Frame)
   */
  public Vector worldDisplacement(Vector vector) {
    Frame frame = this;
    Vector result = vector;
    while (frame != null) {
      result = frame._referenceDisplacement(result);
      frame = frame.reference();
    }
    return result;
  }

  /**
   * Converts {@code vector} displacement from {@link #reference()} to this frame.
   * <p>
   * {@link #_referenceDisplacement(Vector)} performs the inverse transformation.
   * {@link #_location(Vector)} converts locations instead of displacements.
   *
   * @see #displacement(Vector)
   */
  protected Vector _displacement(Vector vector) {
    return Vector.divide(rotation().inverseRotate(vector), scaling());
  }

  /**
   * Converts {@code vector} displacement from this frame to {@link #reference()}.
   * <p>
   * {@link #_displacement(Vector)} performs the inverse transformation.
   * {@link #_referenceLocation(Vector)} converts locations instead of displacements.
   *
   * @see #worldDisplacement(Vector)
   */
  protected Vector _referenceDisplacement(Vector vector) {
    return rotation().rotate(Vector.multiply(vector, scaling()));
  }

  // POINT CONVERSION

  /**
   * Converts {@code vector} location from world to this frame.
   * Same as {@code return location(vector, null)}.
   * {@link #displacement(Vector)} converts displacements instead of locations.
   *
   * @see #location(Vector, Frame)
   * @see #displacement(Vector)
   */
  public Vector location(Vector vector) {
    return location(vector, null);
  }

  /**
   * Converts {@code vector} location from {@code frame} to this frame.
   * Use {@code frame.location(vector, this)} to perform the inverse transformation.
   * {@link #displacement(Vector, Frame)} converts displacements instead of locations.
   *
   * @see #location(Vector)
   * @see #worldLocation(Vector)
   */
  public Vector location(Vector vector, Frame frame) {
    return this == frame ? vector : _location(reference() != null ? reference().location(vector, frame) : frame == null ? vector : frame.worldLocation(vector));
  }

  /**
   * Converts {@code vector} location from this frame to world.
   * {@link #location(Vector)} performs the inverse transformation.
   * {@link #worldDisplacement(Vector)} converts displacements instead of locations.
   *
   * @see #displacement(Vector)
   * @see #location(Vector, Frame)
   */
  public Vector worldLocation(Vector vector) {
    Frame frame = this;
    Vector result = vector;
    while (frame != null) {
      result = frame._referenceLocation(result);
      frame = frame.reference();
    }
    return result;
  }

  /**
   * Converts {@code vector} location from {@link #reference()} to this frame.
   * <p>
   * {@link #_referenceLocation(Vector)} performs the inverse transformation.
   * {@link #_displacement(Vector)} converts displacements instead of locations.
   *
   * @see #location(Vector)
   */
  protected Vector _location(Vector vector) {
    return Vector.divide(rotation().inverseRotate(Vector.subtract(vector, translation())), scaling());
  }

  /**
   * Converts {@code vector} location from this frame to {@link #reference()}.
   * <p>
   * {@link #_location(Vector)} performs the inverse transformation.
   * {@link #_referenceDisplacement(Vector)} converts displacements instead of locations.
   *
   * @see #worldLocation(Vector)
   */
  protected Vector _referenceLocation(Vector vector) {
    return Vector.add(rotation().rotate(Vector.multiply(vector, scaling())), translation());
  }

  // Attached frames

  /**
   * Returns the {@code graph} this frame is attached to. Always returns {@code false} if
   * the frame {@link #isDetached()}.
   */
  public Graph graph() {
    return _graph;
  }

  /**
   * Returns {@code true} if tracking is enabled.
   *
   * @see #enableTracking(boolean)
   */
  public boolean isTrackingEnabled() {
    return _tracking;
  }

  /**
   * Enables frame tracking according to {@code flag}. When tracking is disabled {@link Graph#tracks(Point, Frame)}
   * returns {@code false}, {@link Graph#setTrackedFrame(String, Frame)} does nothing while
   * {@link Graph#track(String, Point)} and {@link Graph#cast(String, Point)} would bypass the frame.
   *
   * @see #isTrackingEnabled()
   */
  public void enableTracking(boolean flag) {
    _tracking = flag;
  }

  /**
   * Same as {@code return isDetached() ? false : isTracked(graph())}. Use it if the frame is
   * attached to a {@link #graph()}. Use {@link #isTracked(Graph)} if the frame {@link #isDetached()}.
   *
   * @see #isDetached()
   * @see #isTracked(Graph)
   */
  public boolean isTracked() {
    return isDetached() ? false : isTracked(graph());
  }

  /**
   * Returns {@code true} if the {@code frame} is being tracked by at least one {@code graph}
   * {@code hid} and {@code false} otherwise.
   *
   * @see Graph#isTrackedFrame(String, Frame)
   * @see Graph#isTrackedFrame(Frame)
   */
  public boolean isTracked(Graph graph) {
    return graph._agents.containsValue(this);
  }

  /**
   * Parse {@code gesture} params. Useful to implement the frame as an for application control.
   * Default implementation is empty. , i.e., it is meant to be implemented by derived classes.
   */
  public void interact(Object... gesture) {
  }

  /**
   * Procedure called on the frame by the graph traversal algorithm. Default implementation is
   * empty, i.e., it is meant to be implemented by derived classes. Only meaningful if the frame
   * is attached to a {@code graph}.
   * <p>
   * Hierarchical culling, i.e., culling of the frame and its children, should be decided here.
   * Set the culling flag with {@link #cull(boolean)} according to your culling condition:
   *
   * <pre>
   * {@code
   * frame = new Frame(graph) {
   *   public void visit() {
   *     // Hierarchical culling is optional and disabled by default. When the cullingCondition
   *     // (which should be implemented by you) is true, scene.traverse() will prune the branch
   *     // at the frame
   *     cull(cullingCondition);
   *     if(!isCulled())
   *       // Draw your object here, in the local coordinate system.
   *   }
   * }
   * }
   * </pre>
   *
   * @see Graph#traverse()
   * @see #cull(boolean)
   * @see #isCulled()
   */
  public void visit() {
  }

  /**
   * Same as {@code cull(true)}. Only meaningful if the frame is attached to
   * a {@code graph}.
   *
   * @see #cull(boolean)
   * @see #isCulled()
   */

  public void cull() {
    cull(true);
  }

  /**
   * Enables or disables {@link #visit()} of this frame and its children during
   * {@link Graph#traverse()}. Culling should be decided within {@link #visit()}.
   * Only meaningful if the frame is attached to a {@code graph}.
   *
   * @see #isCulled()
   */
  public void cull(boolean cull) {
    if (isDetached())
      System.out.println("Warning: culling a detached frame does nothing");
    _culled = cull;
  }

  /**
   * Returns whether or not the frame culled or not. Culled frames (and their children)
   * will not be visited by the {@link Graph#traverse()} algorithm. Always returns
   * {@code false} if the frame {@link #isDetached()}.
   *
   * @see #cull(boolean)
   */
  public boolean isCulled() {
    return isDetached() ? false : _culled;
  }
}<|MERGE_RESOLUTION|>--- conflicted
+++ resolved
@@ -1300,7 +1300,6 @@
    * Same as {@code align(null)}.
    *
    * @see #align(Frame)
-<<<<<<< HEAD
    */
   public void align() {
     align(null);
@@ -1356,63 +1355,6 @@
    *
    * @see #align(boolean, float, Frame)
    */
-=======
-   */
-  public void align() {
-    align(null);
-  }
-
-  /**
-   * Convenience function that simply calls {@code align(false, 0.85f, frame)}
-   *
-   * @see #align(boolean, float, Frame)
-   */
-  public void align(Frame frame) {
-    align(false, 0.85f, frame);
-  }
-
-  /**
-   * Same as {@code align(move, null)}.
-   *
-   * @see #align(boolean, Frame)
-   */
-  public void align(boolean move) {
-    align(move, null);
-  }
-
-  /**
-   * Convenience function that simply calls {@code align(move, 0.85f, frame)}.
-   *
-   * @see #align(boolean, float, Frame)
-   */
-  public void align(boolean move, Frame frame) {
-    align(move, 0.85f, frame);
-  }
-
-  /**
-   * Same as {@code align(threshold, null)}.
-   *
-   * @see #align(boolean, Frame)
-   */
-  public void align(float threshold) {
-    align(threshold, null);
-  }
-
-  /**
-   * Convenience function that simply calls {@code align(false, threshold, frame)}.
-   *
-   * @see #align(boolean, float, Frame)
-   */
-  public void align(float threshold, Frame frame) {
-    align(false, threshold, frame);
-  }
-
-  /**
-   * Same as {@code align(move, threshold, null)}.
-   *
-   * @see #align(boolean, float, Frame)
-   */
->>>>>>> 746a1ae5
   public void align(boolean move, float threshold) {
     align(move, threshold, null);
   }
