/****************************************************************************************
 * frames
 * Copyright (c) 2018 National University of Colombia, https://visualcomputing.github.io/
 * @author Jean Pierre Charalambos, https://github.com/VisualComputing
 *
 * All rights reserved. A 2D or 3D scene graph library providing eye, input and timing
 * handling to a third party (real or non-real time) renderer. Released under the terms
 * of the GPL v3.0 which is available at http://www.gnu.org/licenses/gpl.html
 ****************************************************************************************/

package frames.core;

import frames.primitives.Matrix;
import frames.primitives.Vector;

/**
 * The matrix handler specifies (and implements) various matrix operations needed by the
 * {@link Graph} to properly perform its geometry transformations.
 * <p>
 * To emit the {@link #projectionModelView()} matrix to a shader override the
 * {@link #_setUniforms()} signal, which is fired automatically by the handler every time
 * one of its matrices change state. See also {@link #projection()}, {@link #modelView()}.
 * <p>
 * To bind a {@link Graph} object to a third party renderer (i.e., that renderer provides
 * its own matrix handling: matrix transformations, shader uniforms transfers, etc),
 * override: {@link #_bindModelView(Matrix)}, {@link #modelView()}, {@link #applyModelView(Matrix)},
 * {@link #pushModelView()}, {@link #popModelView()}, {@link #translate(float, float, float)},
 * {@link #rotate(float)}, {@link #rotate(float, float, float, float)},
 * {@link #scale(float, float, float)}, {@link #projection()}, {@link #_bindProjection(Matrix)},
 * {@link #applyProjection(Matrix)}, {@link #pushProjection()} and {@link #popProjection()} by
 * implementing them in terms of the renderer params (see {@link #_bind()}).
 *
 * @see Matrix
 * @see #projection()
 * @see #_bindProjection(Matrix)
 * @see #modelView()
 * @see #_bindModelView(Matrix)
 * @see #_bind()
 * @see Graph#preDraw()
 */
public class MatrixHandler {
  protected Graph _graph;
  protected Matrix _projection, _view, _modelview;
  protected Matrix _projectionView, _projectionViewInverse;
  protected boolean _isProjectionViewInverseCached, _projectionViewHasInverse;

  public static int STACK_DEPTH = 32;
  public static String ERROR_PUSHMATRIX_OVERFLOW = "Too many calls to pushModelView().";
  public static String ERROR_PUSHMATRIX_UNDERFLOW = "Too many calls to popModelView(), and not enough to pushModelView().";
  protected float[][] _modelviewStack = new float[STACK_DEPTH][16];
  protected int _modelviewStackDepth;
  protected float[][] _projectionStack = new float[STACK_DEPTH][16];
  protected int _projectionStackDepth;

  /**
   * Instantiates matrices and sets {@link #isProjectionViewInverseCached()} to {@code false}.
   *
   * @param graph
   */
  public MatrixHandler(Graph graph) {
    _graph = graph;
    _projection = new Matrix();
    _view = new Matrix();
    _modelview = new Matrix();
    _projectionView = new Matrix();
    _isProjectionViewInverseCached = false;
  }

  /**
   * Returns the graph this matrix helper belongs to.
   */
  public Graph graph() {
    return _graph;
  }

  /**
   * Updates (computes and caches) the projection and view matrices from the {@link #graph()}
   * {@link Graph#eye()} parameters and call {@link #_setUniforms()}. This method is automatically
   * called by {@link Graph#preDraw()} right at the beginning of the main event loop.
   * <p>
   * If {@link #graph()} is bound to a third party renderer (i.e., that renderer provides
   * its own matrix matrix handling: matrix transformations, shader uniforms transfers, etc.)
   * this method also binds the projection and view matrices to that renderer.
   * In this case, note that {@link #_bindProjection(Matrix)} and {@link #_bindModelView(Matrix)}
   * should be overridden, by implementing them in terms of the renderer parameters.
   *
   * @see Graph#preDraw()
   * @see Frame#projection(Graph.Type, float, float, float, float, boolean)
   * @see Frame#view()
   * @see #_bindProjection(Matrix)
   * @see #_bindModelView(Matrix)
   */
  protected void _bind() {
    _projection.set(graph().eye().projection(graph().type(), graph().width(), graph().height(), graph().zNear(), graph().zFar(), graph().isLeftHanded()));
    _view.set(graph().eye().view());
    _cacheProjectionView(Matrix.multiply(cacheProjection(), cacheView()));
    // TODO _bindProjection is redundant when there's no binding of the matrices
    // We could go like this (but I don't know if it works in JS):
    //if(graph().getClass() != Graph.class)
    _bindProjection(cacheProjection());
    _bindModelView(cacheView());
    _setUniforms();
  }

  // 1. May be overridden

  /**
   * Returns {@link #projection()} times {@link #modelView()}.
   *
   * @see #_setUniforms()
   * @see #projection()
   * @see #modelView()
   */
  public Matrix projectionModelView() {
    return Matrix.multiply(projection(), modelView());
  }

  /**
   * Emits the {@link #projectionModelView()} to the vertex shader whenever the {@link #projection()}
   * or {@link #modelView()} matrices change. Default implementation is empty.
   */
  protected void _setUniforms() {
  }

  /**
   * Binds the projection matrix to the renderer. Only meaningful for raster renderers.
   */
  public void _bindProjection(Matrix matrix) {
    _projection.set(matrix);
  }

  /**
   * Binds the modelview matrix to the renderer.
   */
  public void _bindModelView(Matrix matrix) {
    _modelview.set(matrix);
  }

  /**
   * @return projection matrix
   */
  public Matrix projection() {
    return cacheProjection();
  }

  /**
   * @return modelview matrix
   */
  public Matrix modelView() {
    return _modelview;
  }

  // matrix operations

  /**
   * Multiplies the current modelview matrix by the one specified through the parameters.
   * Calls {@link #_setUniforms()}.
   */
  public void applyModelView(Matrix source) {
    _modelview.apply(source);
    _setUniforms();
  }

  /**
   * Multiplies the current projection matrix by the one specified through the parameters.
   * Calls {@link #_setUniforms()}.
   */
  public void applyProjection(Matrix source) {
    _projection.apply(source);
    _setUniforms();
  }

  /**
   * Push a copy of the modelview matrix onto the stack.
   */
  public void pushModelView() {
    if (_modelviewStackDepth == STACK_DEPTH) {
      throw new RuntimeException(ERROR_PUSHMATRIX_OVERFLOW);
    }
    _modelview.get(_modelviewStack[_modelviewStackDepth]);
    _modelviewStackDepth++;
  }

  /**
   * Replace the current modelview matrix with the top of the stack.
   * Calls {@link #_setUniforms()}.
   */
  public void popModelView() {
    if (_modelviewStackDepth == 0) {
      throw new RuntimeException(ERROR_PUSHMATRIX_UNDERFLOW);
    }
    _modelviewStackDepth--;
    _modelview.set(_modelviewStack[_modelviewStackDepth]);
    _setUniforms();
  }

  /**
   * Translate in X, Y, and Z. Calls {@link #_setUniforms()}.
   */
  public void translate(float x, float y, float z) {
    _modelview.translate(x, y, z);
    _setUniforms();
  }

  /**
   * Rotate around the Z axis. Calls {@link #_setUniforms()}.
   */
  public void rotate(float angle) {
    _modelview.rotateZ(angle);
    _setUniforms();
  }

  /**
   * Rotate about a vector in space. Calls {@link #_setUniforms()}.
   */
  public void rotate(float angle, float v0, float v1, float v2) {
    _modelview.rotate(angle, v0, v1, v2);
    _setUniforms();
  }

  /**
   * Scale in X, Y, and Z. Calls {@link #_setUniforms()}.
   */
  public void scale(float x, float y, float z) {
    _modelview.scale(x, y, z);
    _setUniforms();
  }

  /**
   * Push a copy of the projection matrix onto the stack.
   */
  public void pushProjection() {
    if (_projectionStackDepth == STACK_DEPTH) {
      throw new RuntimeException(ERROR_PUSHMATRIX_OVERFLOW);
    }
    _projection.get(_projectionStack[_projectionStackDepth]);
    _projectionStackDepth++;
  }

  /**
   * Replace the current projection matrix with the top of the stack.
   * Calls {@link #_setUniforms()}.
   */
  public void popProjection() {
    if (_projectionStackDepth == 0) {
      throw new RuntimeException(ERROR_PUSHMATRIX_UNDERFLOW);
    }
    _projectionStackDepth--;
    _projection.set(_projectionStack[_projectionStackDepth]);
    _setUniforms();
  }

  // 2. WARNING don't override from here ever!

  // 2a macros

  /**
   * Translate in X and Y.
   */
  public void translate(float x, float y) {
    translate(x, y, 0);
  }

  /**
   * Scale in X and Y. Equivalent to scale(sx, sy, 1).
   * <p>
   * Not recommended for use in 3D, because the z-dimension is just scaled by 1, since
   * there's no way to know what else to scale it by.
   */
  public void scale(float sx, float sy) {
    scale(sx, sy, 1);
  }

  // 2b caches

  /**
   * Returns the cached projection matrix.
   */
  public Matrix cacheProjection() {
    return _projection;
  }

  /**
   * Returns the cached view matrix.
   */
  public Matrix cacheView() {
    return _view;
  }

  /**
   * Returns the cached projection * view matrix.
   */
  public Matrix cacheProjectionView() {
    return _projectionView;
  }

  /**
   * Returns the cached projection times view inverse matrix.
   */
  public Matrix cacheProjectionViewInverse() {
    if (!isProjectionViewInverseCached())
      throw new RuntimeException("optimizeUnprojectCache(true) should be called first");
    return _projectionViewInverse;
  }

  // cache setters for projection times view and its inverse

  /**
   * Returns {@code true} if the projection * view matrix and its inverse are being cached, and
   * {@code false} otherwise.
   *
   * @see #cacheProjectionView()
   * @see #cacheProjectionViewInverse(boolean)
   */
  public boolean isProjectionViewInverseCached() {
    return _isProjectionViewInverseCached;
  }

  /**
   * Caches the projection * view matrix.
   *
   * @see #isProjectionViewInverseCached()
   */
  protected void _cacheProjectionView(Matrix matrix) {
    _projectionView.set(matrix);
    if (isProjectionViewInverseCached()) {
      if (_projectionViewInverse == null)
        _projectionViewInverse = new Matrix();
      _projectionViewHasInverse = _projectionView.invert(_projectionViewInverse);
    }
  }

  /**
   * Cache projection * view inverse matrix (and also projection * view) so that
   * {@link Graph#location(Vector)} is optimized.
   *
   * @see #isProjectionViewInverseCached()
   * @see #cacheProjectionView()
   */
  public void cacheProjectionViewInverse(boolean optimise) {
    _isProjectionViewInverseCached = optimise;
  }

  // 2c screen drawing

  /**
   * Begin Heads Up Display (HUD) so that drawing can be done using 2D screen coordinates.
<<<<<<< HEAD
=======
   * Calls {@link #_setUniforms()}.
>>>>>>> 746a1ae5
   * <p>
   * All screen drawing should be enclosed between {@link #beginHUD()} and
   * {@link #endHUD()}. Then you can just begin drawing your screen shapes.
   * <b>Attention:</b> If you want your screen drawing to appear on top of your 3d graph
   * then draw first all your 3d before doing any call to a {@link #beginHUD()}
   * and {@link #endHUD()} pair.
   *
   * @see #endHUD()
   */
  public void beginHUD() {
    pushProjection();
    _ortho2D();
    pushModelView();
    _resetViewPoint();
    // TODO needs testing
    _setUniforms();
  }

  /**
   * Ends Heads Up Display (HUD). See {@link #beginHUD()} for details.
   *
   * @see #beginHUD()
   */
  public void endHUD() {
    popProjection();
    popModelView();
  }

  // see:
  // http://www.opengl.org/archives/resources/faq/technical/transformations.htm
  // "9.030 How do I draw 2D controls over my 3D rendering?"
  protected void _ortho2D() {
    float cameraZ = (_graph.height() / 2.0f) / (float) Math.tan((float) Math.PI / 8);
    float cameraNear = cameraZ / 2.0f;
    float cameraFar = cameraZ * 2.0f;

    float left = -_graph.width() / 2;
    float right = _graph.width() / 2;
    float bottom = -_graph.height() / 2;
    float top = _graph.height() / 2;
    float near = cameraNear;
    float far = cameraFar;

    float x = +2.0f / (right - left);
    float y = +2.0f / (top - bottom);
    float z = -2.0f / (far - near);

    float tx = -(right + left) / (right - left);
    float ty = -(top + bottom) / (top - bottom);
    float tz = -(far + near) / (far - near);

    // The minus sign is needed to invert the Y axis.
    _bindProjection(new Matrix(x, 0, 0, 0, 0, -y, 0, 0, 0, 0, z, 0, tx, ty, tz, 1));
  }

  // as it's done in P5:
  protected void _resetViewPoint() {
    float eyeX = _graph.width() / 2f;
    float eyeY = _graph.height() / 2f;
    float eyeZ = (_graph.height() / 2f) / (float) Math.tan((float) Math.PI * 60 / 360);
    float centerX = _graph.width() / 2f;
    float centerY = _graph.height() / 2f;
    float centerZ = 0;
    float upX = 0;
    float upY = 1;
    float upZ = 0;

    // Calculating Z vector
    float z0 = eyeX - centerX;
    float z1 = eyeY - centerY;
    float z2 = eyeZ - centerZ;
    float mag = (float) Math.sqrt(z0 * z0 + z1 * z1 + z2 * z2);
    if (mag != 0) {
      z0 /= mag;
      z1 /= mag;
      z2 /= mag;
    }

    // Calculating Y vector
    float y0 = upX;
    float y1 = upY;
    float y2 = upZ;

    // Computing X vector as Y cross Z
    float x0 = y1 * z2 - y2 * z1;
    float x1 = -y0 * z2 + y2 * z0;
    float x2 = y0 * z1 - y1 * z0;

    // Recompute Y = Z cross X
    y0 = z1 * x2 - z2 * x1;
    y1 = -z0 * x2 + z2 * x0;
    y2 = z0 * x1 - z1 * x0;

    // Cross product gives area of parallelogram, which is < 1.0 for
    // non-perpendicular unit-length vectors; so normalize x, y here:
    mag = (float) Math.sqrt(x0 * x0 + x1 * x1 + x2 * x2);
    if (mag != 0) {
      x0 /= mag;
      x1 /= mag;
      x2 /= mag;
    }

    mag = (float) Math.sqrt(y0 * y0 + y1 * y1 + y2 * y2);
    if (mag != 0) {
      y0 /= mag;
      y1 /= mag;
      y2 /= mag;
    }

    Matrix mv = new Matrix(x0, y0, z0, 0, x1, y1, z1, 0, x2, y2, z2, 0, 0, 0, 0, 1);

    float tx = -eyeX;
    float ty = -eyeY;
    float tz = -eyeZ;

    mv.translate(tx, ty, tz);
    _bindModelView(mv);
  }
}<|MERGE_RESOLUTION|>--- conflicted
+++ resolved
@@ -345,10 +345,7 @@
 
   /**
    * Begin Heads Up Display (HUD) so that drawing can be done using 2D screen coordinates.
-<<<<<<< HEAD
-=======
    * Calls {@link #_setUniforms()}.
->>>>>>> 746a1ae5
    * <p>
    * All screen drawing should be enclosed between {@link #beginHUD()} and
    * {@link #endHUD()}. Then you can just begin drawing your screen shapes.
