/****************************************************************************************
 * frames
 * Copyright (c) 2018 National University of Colombia, https://visualcomputing.github.io/
 * @author Sebastian Chaparro, https://github.com/sechaparroc
 * @author Jean Pierre Charalambos, https://github.com/VisualComputing
 *
 * All rights reserved. A 2D or 3D scene graph library providing eye, input and timing
 * handling to a third party (real or non-real time) renderer. Released under the terms
 * of the GPL v3.0 which is available at http://www.gnu.org/licenses/gpl.html
 ****************************************************************************************/

package frames.ik;

import frames.core.Frame;
import frames.core.constraint.BallAndSocket;
import frames.core.constraint.Hinge;
import frames.core.constraint.PlanarPolygon;
import frames.primitives.Quaternion;
import frames.primitives.Vector;
<<<<<<< HEAD
import frames.primitives.constraint.BallAndSocket;
import frames.primitives.constraint.DistanceFieldConstraint;
import frames.primitives.constraint.Hinge;
import frames.primitives.constraint.PlanarPolygon;
import processing.core.PGraphics;
=======
>>>>>>> 68069c9e

import java.lang.reflect.Array;
import java.util.ArrayList;

public abstract class FABRIKSolver extends Solver {
  //TODO: It will be useful that any Joint in the chain could have a Target ?
  //TODO: Enable Translation of Head (Skip Backward Step)

  /*Store Joint's desired position*/
  protected ArrayList<Vector> _positions = new ArrayList<Vector>();
  protected ArrayList<Quaternion> _orientations = new ArrayList<Quaternion>();
  protected ArrayList<Float> _distances = new ArrayList<Float>();

  protected ArrayList<Vector> _positions() {
    return _positions;
  }

  public int opt = 1;

  /*
   * Performs First Stage of FABRIK Algorithm, receives a chain of Frames, being the Frame at i
   * the reference frame of the Frame at i + 1
   * */
  protected void _forwardReaching(ArrayList<? extends Frame> chain) {
    for (int i = chain.size() - 2; i >= 0; i--) {
      Vector pos_i = _positions.get(i);
      Vector pos_i1 = _positions.get(i + 1);
      float dist_i = _distances.get(i + 1);
      if (dist_i == 0) {
        _positions.set(i, pos_i1.get());
        continue;
      }
      if(opt< 2) {
        Vector o_hat = chain.get(i + 1).position();
        Vector tr = Vector.subtract(pos_i, pos_i1);
        Vector n_tr = Vector.subtract(pos_i, o_hat);
        Quaternion delta = new Quaternion(tr, n_tr);
        delta = new Quaternion(delta.axis(), 0.3f * delta.angle());
        Vector desired = delta.rotate(tr);
        System.out.println("delta" + delta.axis() + " a : " + (delta.angle() * 180 / Math.PI));
        //o_hat = _positions.get(i+1);
        _positions.set(i, Vector.add(pos_i1, desired));
      }

      /*Check constraints (for Ball & Socket) it is not applied in First iteration
       * Look at paper FABRIK: A fast, iterative _solver for the Inverse Kinematics problem For more information*/
      pos_i = _constrainForwardReaching(chain, i);
      float r_i = Vector.distance(pos_i, pos_i1);

      float lambda_i = dist_i / r_i;
      Vector new_pos = Vector.multiply(pos_i1, 1.f - lambda_i);
      new_pos.add(Vector.multiply(pos_i, lambda_i));
      _positions.set(i, new_pos);
    }
    cop = copy_p(_positions);
    if(pg!= null)draw_pos(_positions, pg.color(0,255,0), 3);
  }

  protected float _backwardReaching(ArrayList<? extends Frame> chain, Vector o) {
    float change = 0;
    Quaternion orientation;
    orientation = chain.get(0).reference() != null ? chain.get(0).reference().orientation() : new Quaternion();
    Vector o_hat = o;
    //orientation.compose(chain.get(0).rotation());
    //if(opt == 2)
    //  if(chain.size() > 1) _positions.set(1, _constrainBackwardReaching(chain, 0));
    for (int i = 0; i < chain.size() - 1; i++) {
      if (_distances.get(i + 1) == 0) {
        _positions.set(i + 1, _positions.get(i));
        continue;
      }
      //Find delta rotation
      //_positions.set(i + 1, _constrainBackwardReaching(chain, i));
      //if(chain.get(i).constraint() != null){
      if(opt < 2) {
        System.out.println("On joint i :" + i);
        System.out.println("poss i" + o_hat);
        System.out.println("orig" + _positions.get(i));
        Vector tr = Vector.subtract(_positions.get(i + 1), chain.get(i).position());
        Vector n_tr = Vector.subtract(_positions.get(i + 1), o_hat);
        Quaternion delta = new Quaternion(tr, n_tr);
        delta = new Quaternion(delta.axis(), 0.3f * delta.angle());
        Vector desired = delta.rotate(tr);
        System.out.println("delta" + delta.axis() + " a : " + (delta.angle() * 180 / Math.PI));
        o_hat = _positions.get(i + 1);
        _positions.set(i + 1, Vector.add(chain.get(i).position(), desired));
        System.out.println("poss" + o_hat);

        System.out.println("poss" + _positions.get(i + 1));
        //}
      }

      Vector newTranslation = Quaternion.compose(orientation, chain.get(i).rotation()).inverse().rotate(Vector.subtract(_positions.get(i + 1), _positions.get(i)));
      Quaternion deltaRotation = new Quaternion(chain.get(i + 1).translation(), newTranslation);
      //Apply delta rotation
      chain.get(i).rotate(deltaRotation);
      orientation.compose(chain.get(i).rotation());
      _orientations.set(i, orientation.get());
      //Vector constrained_pos = chain.get(i+1).position().get();
      Vector constrained_pos = orientation.rotate(chain.get(i + 1).translation().get());
      constrained_pos.add(_positions.get(i));
      change += Vector.distance(_positions.get(i + 1), constrained_pos);
      _positions.set(i + 1, constrained_pos);
    }
    return change;
  }




  /*
   * Check the type of the constraint related to the Frame Parent (at the i-th position),
   * Frame J is the frame used to verify if the orientation of Parent is appropriate,
   * Vector o is a Vector where Parent is located, whereas p is express the position of J
   * Vector q is the position of Child of J.
   * */

  public Vector _constrainForwardReaching(ArrayList<? extends Frame> chain, int i) {
    Frame j = chain.get(i + 1);
    Frame parent = chain.get(i + 1).reference();
    Vector o = _positions.get(i);
    Vector p = _positions.get(i + 1);
    Vector q = i + 2 >= chain.size() ? null : _positions.get(i + 2);

    if(q == null){
      if (parent.constraint() instanceof DistanceFieldConstraint) {
          //Apply other approach
          //if(opt == 1) return o.get();
          Vector translation = chain.get(i+1).translation().get();

          Vector new_translation = Vector.subtract(p,o);
          new_translation = chain.get(i).transformOf(new_translation);

          Quaternion delta = new Quaternion(translation, new_translation);
          DistanceFieldConstraint constraint = (DistanceFieldConstraint) parent.constraint();

          Quaternion desired = Quaternion.compose(parent.rotation().get(),delta);
          Quaternion constrained = constraint.apply(desired);
          constrained = Quaternion.compose(parent.rotation().inverse(), constrained);

          Vector target = constrained.rotate(translation);

          target.normalize();
          target.multiply(new_translation.magnitude());
          target.multiply(-1);
          target = chain.get(i).inverseTransformOf(target);

          target.add(p);
          return target;
      } else if(parent.constraint() instanceof PlanarPolygon){
        if(true) return o.get();

        /* Pensando en proy a linea pero falla

        Vector prev = chain.get(i).transformOf(Vector.subtract(chain.get(i-1).position(), chain.get(i).position()));
        Vector translation = chain.get(i+1).translation().get();
        Vector new_translation = Vector.subtract(p,o);
        new_translation = chain.get(i).transformOf(new_translation);

        Quaternion delta = new Quaternion(prev, Vector.multiply(new_translation,-1));

        translation = delta.rotate(translation);

        Quaternion desired = new Quaternion(translation, new_translation);

        PlanarPolygon constraint = (PlanarPolygon) parent.constraint();
        Quaternion constrained = constraint.constrainRotation(desired, chain.get(i));

        Vector target = constrained.rotate(translation);
        target = chain.get(i).inverseTransformOf(target);

        target.multiply(-1);
        target.add(p);
        return target;
        */






        Vector translation = chain.get(i+1).translation().get();

        Vector new_translation = Vector.subtract(p,o);
        new_translation = chain.get(i).transformOf(new_translation);

        Quaternion delta = new Quaternion(translation, new_translation);
        PlanarPolygon constraint = (PlanarPolygon) parent.constraint();
        Quaternion constrained = constraint.constrainRotation(delta, chain.get(i));


        Vector target = constrained.rotate(translation);

        target.normalize();
        target.multiply(new_translation.magnitude());
        target.multiply(-1);
        target = chain.get(i).inverseTransformOf(target);

        target.add(p);
        return target;
      } else if(parent.constraint() instanceof Hinge) {
        if(true) return o.get();
        Vector translation = chain.get(i + 1).translation().get();
        Vector new_translation = Vector.subtract(p, o);
        new_translation = chain.get(i).transformOf(new_translation);

        Quaternion delta = new Quaternion(translation, new_translation);
        Hinge constraint = (Hinge) parent.constraint();

        Quaternion constrained = constraint.constrainRotation(delta, chain.get(i));
        Vector target = constrained.rotate(translation);

        target.normalize();
        target.multiply(new_translation.magnitude());
        target.multiply(-1);
        target = chain.get(i).inverseTransformOf(target);

        target.add(p);
        return target;
      }
    }


    if (parent.constraint() instanceof BallAndSocket) {
      if (q == null) return o.get();
      //Find the orientation of restRotation
      BallAndSocket constraint = (BallAndSocket) parent.constraint();
      Quaternion reference = Quaternion.compose(_orientations.get(i), parent.rotation().inverse());
      Quaternion restOrientation = Quaternion.compose(reference, constraint.restRotation());

      //Align axis
      Vector translation = _orientations.get(i).rotate(j.translation().get());
      Vector newTranslation = Vector.subtract(q, p);
      restOrientation = Quaternion.compose(new Quaternion(translation, newTranslation), restOrientation);

      //Vector pos_i1_constrained = _constrainForwardReaching(chain, i);
      //Vector diff = Vector.subtract(pos_i1, pos_i1_constrained);
      //pos_i.add(diff);

      //Find constraint
      Vector target = constraint.apply(Vector.subtract(p, o), restOrientation);
      target.add(o);
      Vector diff = Vector.subtract(p, target);
      return Vector.add(o, diff);
    } else if(j.constraint() instanceof PlanarPolygon){
      if(q == null) return o.get();
      Vector x = chain.get(i+1).transformOf(Vector.subtract(chain.get(i).position(), chain.get(i+1).position()));
      Vector y = chain.get(i+1).transformOf(Vector.subtract(chain.get(i+2).position(), chain.get(i+1).position()));
      Vector z = Vector.subtract(q, p);
      z = chain.get(i+1).transformOf(z);
      Vector w = Vector.subtract(o, p);
      w = chain.get(i+1).transformOf(w);
      Quaternion delta = new Quaternion(z,y);

      w = delta.rotate(w);
      Quaternion desired = new Quaternion(w,x);
      //System.out.println("ON JOINT " + i);

      //System.out.println("DEsired : " + desired.axis() + " angle: " + desired.angle());
      PlanarPolygon constraint = (PlanarPolygon) chain.get(i+1).constraint();
      Quaternion constrained = constraint.constrainRotation(desired, chain.get(i+1));


      //PlanarPolygon constraint = (PlanarPolygon) chain.get(i+1).constraint();
      //desired = Quaternion.compose(chain.get(i+1).rotation(), desired);
      //twist to frame
      //Vector twist = constraint.restRotation().rotate(new Vector(0, 0, 1));
      //Vector new_pos = Quaternion.multiply(desired, twist);
      //Quaternion constrained = Quaternion.compose(chain.get(i+1).rotation().get(),desired);
      //Quaternion constrained = new Quaternion(twist, Quaternion.multiply(chain.get(i+1).rotation().inverse(), constraint.apply(new_pos)));
      //System.out.println("Cons : " + constrained.axis() + " angle: " + constrained.angle());

      Vector target = x.get();
      target.normalize();
      target.multiply(w.magnitude());
      target = constrained.inverseRotate(target);
      target = delta.inverseRotate(target);
      target = chain.get(i+1).inverseTransformOf(target);
      target.add(p);
      return target;
    } else if (j.constraint() instanceof Hinge) {
      /*if (q == null || opt == 1) return o.get();
      Hinge constraint = (Hinge) j.constraint();
      Vector axis = constraint.restRotation().rotate(constraint.axis());
      //Get in terms of j_(i+1)
      axis = j.localTransformOf(axis);
      Vector x = chain.get(i+1).transformOf(Vector.subtract(o,p));
      Vector y = chain.get(i+2).translation();
      Vector z = chain.get(i+1).transformOf(Vector.subtract(q,p));
      Quaternion delta = new Quaternion(y,z);
      axis = delta.rotate(axis);
      //Project vector PO to new Plane
      Vector target = Vector.projectVectorOnPlane(x, axis);
      target = chain.get(i+1).inverseTransformOf(target);
      target.add(p);
      return target;*/

      Vector x = chain.get(i+1).transformOf(Vector.subtract(chain.get(i).position(), chain.get(i+1).position()));
      Vector y = chain.get(i+1).transformOf(Vector.subtract(chain.get(i+2).position(), chain.get(i+1).position()));
      Vector z = Vector.subtract(q, p);
      z = chain.get(i+1).transformOf(z);
      Vector w = Vector.subtract(o, p);
      w = chain.get(i+1).transformOf(w);

      Quaternion delta = new Quaternion(z,y);

      w = delta.rotate(w);
      Hinge constraint = (Hinge) chain.get(i+1).constraint();

      //project w to plane
      w = Vector.projectVectorOnPlane(w, constraint.axis());

      Quaternion desired = new Quaternion(w,x);

      Quaternion constrained = constraint.constrainRotation(desired, chain.get(i+1));

      Vector target = x.get();
      target.normalize();
      target.multiply(w.magnitude());
      target = constrained.inverseRotate(target);
      target = delta.inverseRotate(target);
      target = chain.get(i+1).inverseTransformOf(target);
      target.add(p);
      return target;


    } else if (j.constraint() instanceof DistanceFieldConstraint) {
      if(q == null) return o.get();
      Vector x = chain.get(i+1).transformOf(Vector.subtract(chain.get(i).position(), chain.get(i+1).position()));
      Vector y = chain.get(i+1).transformOf(Vector.subtract(chain.get(i+2).position(), chain.get(i+1).position()));
      Vector z = Vector.subtract(q, p);
      z = chain.get(i+1).transformOf(z);
      Vector w = Vector.subtract(o, p);
      w = chain.get(i+1).transformOf(w);
      Quaternion delta = new Quaternion(z,y);

      w = delta.rotate(w);
      Quaternion desired = new Quaternion(w,x);
      DistanceFieldConstraint constraint = (DistanceFieldConstraint) chain.get(i+1).constraint();
      Quaternion constrained = Quaternion.compose(chain.get(i+1).rotation().get(),desired);
      constrained = constraint.apply(constrained);
      constrained = Quaternion.compose(chain.get(i+1).rotation().inverse(), constrained);

      Vector target = x.get();
      target.normalize();
      target.multiply(w.magnitude());
      target = constrained.inverseRotate(target);
      target = delta.inverseRotate(target);
      target = chain.get(i+1).inverseTransformOf(target);
      target.add(p);


      /*

      w = delta.rotate(w);
      w = offset.rotate(w);

      DistanceFieldConstraint constraint = (DistanceFieldConstraint) chain.get(i+1).constraint();

      Quaternion desired = new Quaternion(y,w);
      Quaternion constrained = Quaternion.compose(j.rotation().get(),desired);
      constrained = constraint.apply(constrained);
      constrained = Quaternion.compose(j.rotation().inverse(), constrained);
      constrained = Quaternion.compose(desired.inverse(), constrained);


      Vector target = w.get();
      target = constrained.rotate(target);
      target = offset.inverseRotate(target);
      target = delta.inverseRotate(target);
      target = chain.get(i+1).inverseTransformOf(target);
      target.add(p);
      */
      return target;



      //if(true )return o.get();
      //Get axis
      //Vector translation = chain.get(i).inverseTransformOf(chain.get(i+1).translation().get());

      /*Vector ch_tr = chain.get(i+1).inverseTransformOf(chain.get(i+2).translation());
      System.out.println("TRanslation : " + ch_tr);
      Quaternion quaternion = new Quaternion(ch_tr, Vector.subtract(q, p));
      Vector tr = chain.get(i).inverseTransformOf(chain.get(i+1).translation());
      Vector translation = quaternion.rotate(tr);
      System.out.println("TRanslation : " + tr);

      DistanceFieldConstraint constraint = (DistanceFieldConstraint) j.constraint();
      Vector axis = translation;

      Quaternion desired = new Quaternion(Vector.subtract(p, o), axis);
      Quaternion constrained = constraint.apply(desired);
      Vector target = constrained.rotate(Vector.subtract(p, o));
      target.add(o);
      System.out.println("Axis : " + axis);
      System.out.println("Desired : " + desired.rotate(axis));
      System.out.println("Real : " + Vector.subtract(o,p));
      System.out.println("constrained : " + constrained.rotate(axis));

      //Find the orientation of restRotation
      //Quaternion reference = _orientations.get(i).get();
      //Quaternion restOrientation = Quaternion.compose(reference, constraint.restRotation());
      //Vector translation = j.translation().get();
      //Vector axis = reference.inverseRotate(Vector.subtract(q, p));
      //reference.compose(new Quaternion(translation, axis));

      //Vector newTranslation = reference.inverseRotate(Vector.subtract(p, o));
      //Quaternion desired = Quaternion.compose(parent.rotation(), new Quaternion(translation, newTranslation));
      //Find constraint
      //Quaternion constrained = constraint.apply(desired);
      //reference.compose(parent.rotation().inverse());
      //Vector target = Quaternion.compose(reference, constrained).rotate(translation);
      //return Vector.add(o, target);
      return target;*/
    }
    return o.get();
  }

  public Vector _constrainBackwardReaching(ArrayList<? extends Frame> chain, int i) {
    Frame j = chain.get(i + 1);
    Vector o = _positions.get(i);
    Vector p = _positions.get(i + 1);
    Vector q = i + 2 >= chain.size() ? null : _positions.get(i + 2);

    if (j.constraint() instanceof PlanarPolygon) {
      if (q == null) return p.get();
      Vector translation = chain.get(i + 1).localTransformOf(chain.get(i + 1).translation().get());
      Vector new_translation = Vector.subtract(p, o);
      new_translation = chain.get(i + 1).transformOf(new_translation);
      Quaternion q1 = new Quaternion(translation, new_translation);

      System.out.println("ON JOINT " + i);

      System.out.println("q1 : " + q1.axis() + " angle: " + q1.angle());

      Vector a = q1.rotate(chain.get(i + 2).translation().get());
      Vector b = chain.get(i + 1).transformOf(Vector.subtract(q, p));

      Quaternion delta = new Quaternion(a, b);

      System.out.println("delta : " + delta.axis() + " angle: " + delta.angle());

      PlanarPolygon constraint = (PlanarPolygon) j.constraint();
      //delta = Quaternion.compose(j.rotation(), delta);

      Vector twist = constraint.restRotation().rotate(new Vector(0, 0, 1));
      Vector new_pos = Quaternion.multiply(delta, twist);

      Quaternion constrained = new Quaternion(twist, Quaternion.multiply(chain.get(i+1).rotation().inverse(), constraint.apply(new_pos)));
      constrained = new Quaternion();

      Quaternion desired = delta.angle() > 0.001 ? Quaternion.compose(Quaternion.compose(j.rotation(), delta), constrained.inverse()) : new Quaternion();

      Vector target = new_translation;
      target = desired.rotate(target);
      System.out.println("delta : " + delta.axis() + " angle: " + delta.angle());
      System.out.println("Cons : " + constrained.axis() + " ang : " + constrained.angle());
      System.out.println("desired : " + desired.axis() + " ang : " + desired.angle());

      Quaternion proof = new Quaternion(new Vector(1,0,0),0);
      Quaternion proof2 = new Quaternion(new Vector(1,0,0),0);
      Quaternion proof3 = Quaternion.compose(proof, proof2.inverse());
      System.out.println("proof : " + proof3.axis() + " ang : " + proof3.angle());
      proof = new Quaternion(new Vector(-1,0,0),0);
      proof2 = new Quaternion(new Vector(-1,0,0),0);
      proof3 = Quaternion.compose(proof, proof2.inverse());
      System.out.println("proof : " + proof3.axis() + " ang : " + proof3.angle());


      target = chain.get(i + 1).inverseTransformOf(target);
      target.add(o);
      return target;
    } else if (j.constraint() instanceof DistanceFieldConstraint) {
      if(q == null) return p.get();
      Vector translation = chain.get(i+1).localTransformOf(chain.get(i+1).translation().get());
      Vector new_translation = Vector.subtract(p,o);
      new_translation  = chain.get(i+1).transformOf(new_translation);
      Quaternion q1 = new Quaternion(translation,new_translation);

      Vector a = q1.rotate(chain.get(i+2).translation().get());
      Vector b = chain.get(i+1).transformOf(Vector.subtract(q,p));

      Quaternion delta = new Quaternion(a,b);

      DistanceFieldConstraint constraint = (DistanceFieldConstraint) j.constraint();
      Quaternion constrained = Quaternion.compose(j.rotation(), delta);
      constrained = constraint.apply(constrained);
      constrained = Quaternion.compose(j.rotation().inverse(), constrained);

      Quaternion desired = Quaternion.compose(constrained.inverse(), delta);

      Vector target = q1.rotate(translation);
      target = desired.rotate(target);
      //System.out.println("Cons : " + constrained.axis() + " ang : " + constrained.angle());
      target = chain.get(i+1).inverseTransformOf(target);
      target.add(o);




      /*Vector c = chain.get(i+1).transformOf(Vector.subtract(q,p));
      Quaternion offset = new Quaternion(c, chain.get(i+2).translation().get());

      Vector a = chain.get(i+1).localTransformOf(chain.get(i+1).translation().get());
      a = offset.rotate(a);
      Vector new_translation = Vector.subtract(p,o);
      Vector b = chain.get(i+1).transformOf(new_translation);
      b = offset.rotate(b);

      Quaternion desired = new Quaternion(a,b).inverse();

      desired.compose(j.rotation(), desired);
      //desired = Quaternion.compose(desired, offset);

      System.out.println("1. Translation - world : " + a);
      System.out.println("2. New Translation - world : " + b);
      System.out.println("3. O - world : " + o);
      System.out.println("4. P - world : " + p);

      System.out.println("4. offset : " + offset.axis() + " ang : " + offset.angle());

      DistanceFieldConstraint constraint = (DistanceFieldConstraint) j.constraint();

      Quaternion constrained = constraint.apply(desired);
      constrained = Quaternion.compose(j.rotation().inverse(), constrained);
      constrained = constrained.inverse();

      //constrained = Quaternion.compose(parent.rotation().inverse(), constrained);
      //constrained = Quaternion.compose(parent.reference().orientation(), constrained);
      //constrained = Quaternion.compose(offset.inverse(), constrained);

      //System.out.println("Cons : " + constrained.axis() + " ang : " + constrained.angle());
      Vector target = a;
      target = constrained.rotate(target);
      target = offset.inverseRotate(target);
      target = chain.get(i+1).inverseTransformOf(target);
      target.normalize();
      target.multiply(new_translation.magnitude());
      target.add(o);
      System.out.println("5. Target - world : " + target);*/
      return target;
    }
    return p.get();
  }

  protected float _distance(ArrayList<? extends Frame> chain) {
    float distance = 0.f;
    for (int i = 0; i < chain.size(); i++) {
      distance += Vector.distance(chain.get(i).position(), _positions.get(i));
    }
    return distance;
  }

  /// TO DEBUG
  public ArrayList<Vector> copy_p(ArrayList<Vector> _positions){
    ArrayList<Vector> copy = new ArrayList<Vector>();
    for(Vector p : _positions){
      copy.add(p.get());
    }
    return copy;
  }

  public static PGraphics pg;
  public ArrayList<Vector> cop;

  public void draw_pos(){
    draw_pos(cop, pg.color(0,255,0), 3);
  }

  public void draw_pos(ArrayList<Vector> pos, int color, float str) {
    if(pos == null) return;
    Vector prev = null;
    for(Vector p : pos){
      pg.pushMatrix();
      pg.pushStyle();
      pg.stroke(color);
      pg.strokeWeight(str);
      if(prev != null) pg.line(prev.x(),prev.y(),prev.z(), p.x(),p.y(),p.z());
      pg.noStroke();
      pg.fill(color, 100);
      pg.translate(p.x(),p.y(),p.z());
      pg.sphere(3);
      pg.popStyle();
      pg.popMatrix();
      prev = p;
    }

  }

  public FABRIKSolver() {
    super();
  }
}<|MERGE_RESOLUTION|>--- conflicted
+++ resolved
@@ -13,20 +13,13 @@
 
 import frames.core.Frame;
 import frames.core.constraint.BallAndSocket;
+import frames.core.constraint.DistanceFieldConstraint;
 import frames.core.constraint.Hinge;
 import frames.core.constraint.PlanarPolygon;
 import frames.primitives.Quaternion;
 import frames.primitives.Vector;
-<<<<<<< HEAD
-import frames.primitives.constraint.BallAndSocket;
-import frames.primitives.constraint.DistanceFieldConstraint;
-import frames.primitives.constraint.Hinge;
-import frames.primitives.constraint.PlanarPolygon;
 import processing.core.PGraphics;
-=======
->>>>>>> 68069c9e
-
-import java.lang.reflect.Array;
+
 import java.util.ArrayList;
 
 public abstract class FABRIKSolver extends Solver {
@@ -156,7 +149,7 @@
           Vector translation = chain.get(i+1).translation().get();
 
           Vector new_translation = Vector.subtract(p,o);
-          new_translation = chain.get(i).transformOf(new_translation);
+          new_translation = chain.get(i).displacement(new_translation);
 
           Quaternion delta = new Quaternion(translation, new_translation);
           DistanceFieldConstraint constraint = (DistanceFieldConstraint) parent.constraint();
@@ -170,7 +163,7 @@
           target.normalize();
           target.multiply(new_translation.magnitude());
           target.multiply(-1);
-          target = chain.get(i).inverseTransformOf(target);
+          target = chain.get(i).worldDisplacement(target);
 
           target.add(p);
           return target;
@@ -209,7 +202,7 @@
         Vector translation = chain.get(i+1).translation().get();
 
         Vector new_translation = Vector.subtract(p,o);
-        new_translation = chain.get(i).transformOf(new_translation);
+        new_translation = chain.get(i).displacement(new_translation);
 
         Quaternion delta = new Quaternion(translation, new_translation);
         PlanarPolygon constraint = (PlanarPolygon) parent.constraint();
@@ -221,7 +214,7 @@
         target.normalize();
         target.multiply(new_translation.magnitude());
         target.multiply(-1);
-        target = chain.get(i).inverseTransformOf(target);
+        target = chain.get(i).worldDisplacement(target);
 
         target.add(p);
         return target;
@@ -229,7 +222,7 @@
         if(true) return o.get();
         Vector translation = chain.get(i + 1).translation().get();
         Vector new_translation = Vector.subtract(p, o);
-        new_translation = chain.get(i).transformOf(new_translation);
+        new_translation = chain.get(i).displacement(new_translation);
 
         Quaternion delta = new Quaternion(translation, new_translation);
         Hinge constraint = (Hinge) parent.constraint();
@@ -240,7 +233,7 @@
         target.normalize();
         target.multiply(new_translation.magnitude());
         target.multiply(-1);
-        target = chain.get(i).inverseTransformOf(target);
+        target = chain.get(i).worldDisplacement(target);
 
         target.add(p);
         return target;
@@ -271,12 +264,12 @@
       return Vector.add(o, diff);
     } else if(j.constraint() instanceof PlanarPolygon){
       if(q == null) return o.get();
-      Vector x = chain.get(i+1).transformOf(Vector.subtract(chain.get(i).position(), chain.get(i+1).position()));
-      Vector y = chain.get(i+1).transformOf(Vector.subtract(chain.get(i+2).position(), chain.get(i+1).position()));
+      Vector x = chain.get(i+1).displacement(Vector.subtract(chain.get(i).position(), chain.get(i+1).position()));
+      Vector y = chain.get(i+1).displacement(Vector.subtract(chain.get(i+2).position(), chain.get(i+1).position()));
       Vector z = Vector.subtract(q, p);
-      z = chain.get(i+1).transformOf(z);
+      z = chain.get(i+1).displacement(z);
       Vector w = Vector.subtract(o, p);
-      w = chain.get(i+1).transformOf(w);
+      w = chain.get(i+1).displacement(w);
       Quaternion delta = new Quaternion(z,y);
 
       w = delta.rotate(w);
@@ -302,7 +295,7 @@
       target.multiply(w.magnitude());
       target = constrained.inverseRotate(target);
       target = delta.inverseRotate(target);
-      target = chain.get(i+1).inverseTransformOf(target);
+      target = chain.get(i+1).worldDisplacement(target);
       target.add(p);
       return target;
     } else if (j.constraint() instanceof Hinge) {
@@ -322,12 +315,12 @@
       target.add(p);
       return target;*/
 
-      Vector x = chain.get(i+1).transformOf(Vector.subtract(chain.get(i).position(), chain.get(i+1).position()));
-      Vector y = chain.get(i+1).transformOf(Vector.subtract(chain.get(i+2).position(), chain.get(i+1).position()));
+      Vector x = chain.get(i+1).displacement(Vector.subtract(chain.get(i).position(), chain.get(i+1).position()));
+      Vector y = chain.get(i+1).displacement(Vector.subtract(chain.get(i+2).position(), chain.get(i+1).position()));
       Vector z = Vector.subtract(q, p);
-      z = chain.get(i+1).transformOf(z);
+      z = chain.get(i+1).displacement(z);
       Vector w = Vector.subtract(o, p);
-      w = chain.get(i+1).transformOf(w);
+      w = chain.get(i+1).displacement(w);
 
       Quaternion delta = new Quaternion(z,y);
 
@@ -346,19 +339,19 @@
       target.multiply(w.magnitude());
       target = constrained.inverseRotate(target);
       target = delta.inverseRotate(target);
-      target = chain.get(i+1).inverseTransformOf(target);
+      target = chain.get(i+1).worldDisplacement(target);
       target.add(p);
       return target;
 
 
     } else if (j.constraint() instanceof DistanceFieldConstraint) {
       if(q == null) return o.get();
-      Vector x = chain.get(i+1).transformOf(Vector.subtract(chain.get(i).position(), chain.get(i+1).position()));
-      Vector y = chain.get(i+1).transformOf(Vector.subtract(chain.get(i+2).position(), chain.get(i+1).position()));
+      Vector x = chain.get(i+1).displacement(Vector.subtract(chain.get(i).position(), chain.get(i+1).position()));
+      Vector y = chain.get(i+1).displacement(Vector.subtract(chain.get(i+2).position(), chain.get(i+1).position()));
       Vector z = Vector.subtract(q, p);
-      z = chain.get(i+1).transformOf(z);
+      z = chain.get(i+1).displacement(z);
       Vector w = Vector.subtract(o, p);
-      w = chain.get(i+1).transformOf(w);
+      w = chain.get(i+1).displacement(w);
       Quaternion delta = new Quaternion(z,y);
 
       w = delta.rotate(w);
@@ -373,7 +366,7 @@
       target.multiply(w.magnitude());
       target = constrained.inverseRotate(target);
       target = delta.inverseRotate(target);
-      target = chain.get(i+1).inverseTransformOf(target);
+      target = chain.get(i+1).worldDisplacement(target);
       target.add(p);
 
 
@@ -452,9 +445,9 @@
 
     if (j.constraint() instanceof PlanarPolygon) {
       if (q == null) return p.get();
-      Vector translation = chain.get(i + 1).localTransformOf(chain.get(i + 1).translation().get());
+      Vector translation = chain.get(i + 1).displacement(chain.get(i + 1).translation().get(), chain.get(i+1).reference());
       Vector new_translation = Vector.subtract(p, o);
-      new_translation = chain.get(i + 1).transformOf(new_translation);
+      new_translation = chain.get(i + 1).displacement(new_translation);
       Quaternion q1 = new Quaternion(translation, new_translation);
 
       System.out.println("ON JOINT " + i);
@@ -462,7 +455,7 @@
       System.out.println("q1 : " + q1.axis() + " angle: " + q1.angle());
 
       Vector a = q1.rotate(chain.get(i + 2).translation().get());
-      Vector b = chain.get(i + 1).transformOf(Vector.subtract(q, p));
+      Vector b = chain.get(i + 1).displacement(Vector.subtract(q, p));
 
       Quaternion delta = new Quaternion(a, b);
 
@@ -495,18 +488,18 @@
       System.out.println("proof : " + proof3.axis() + " ang : " + proof3.angle());
 
 
-      target = chain.get(i + 1).inverseTransformOf(target);
+      target = chain.get(i + 1).worldDisplacement(target);
       target.add(o);
       return target;
     } else if (j.constraint() instanceof DistanceFieldConstraint) {
       if(q == null) return p.get();
-      Vector translation = chain.get(i+1).localTransformOf(chain.get(i+1).translation().get());
+      Vector translation = chain.get(i+1).displacement(chain.get(i+1).translation().get(), chain.get(i+1).reference());
       Vector new_translation = Vector.subtract(p,o);
-      new_translation  = chain.get(i+1).transformOf(new_translation);
+      new_translation  = chain.get(i+1).displacement(new_translation);
       Quaternion q1 = new Quaternion(translation,new_translation);
 
       Vector a = q1.rotate(chain.get(i+2).translation().get());
-      Vector b = chain.get(i+1).transformOf(Vector.subtract(q,p));
+      Vector b = chain.get(i+1).displacement(Vector.subtract(q,p));
 
       Quaternion delta = new Quaternion(a,b);
 
@@ -520,7 +513,7 @@
       Vector target = q1.rotate(translation);
       target = desired.rotate(target);
       //System.out.println("Cons : " + constrained.axis() + " ang : " + constrained.angle());
-      target = chain.get(i+1).inverseTransformOf(target);
+      target = chain.get(i+1).worldDisplacement(target);
       target.add(o);
 
 
