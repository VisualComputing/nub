--- conflicted
+++ resolved
@@ -1,9 +1,5 @@
 {
-<<<<<<< HEAD
-  "projectName": "frames",
-=======
   "projectName": "nub",
->>>>>>> dc7ed95d
   "projectOwner": "VisualComputing",
   "files": [
     "README.md"
@@ -11,9 +7,32 @@
   "imageSize": 100,
   "commit": true,
   "contributors": [
-<<<<<<< HEAD
-   
-=======
+    {
+      "login": "sechaparroc",
+      "name": "sechaparroc",
+      "avatar_url": "https://avatars2.githubusercontent.com/u/9769647?v=4",
+      "profile": "https://github.com/sechaparroc",
+      "contributions": [
+        "blog",
+        "bug",
+        "code",
+        "design",
+        "doc",
+        "eventOrganizing",
+        "example",
+        "financial",
+        "fundingFinding",
+        "ideas",
+        "platform",
+        "plugin",
+        "question",
+        "review",
+        "talk",
+        "test",
+        "tutorial",
+        "video"
+      ]
+    },
     {
       "login": "nakednous",
       "name": "Jean Pierre Charalambos",
@@ -40,7 +59,6 @@
         "video"
       ]
     }
->>>>>>> dc7ed95d
   ],
   "repoType": "github"
 }