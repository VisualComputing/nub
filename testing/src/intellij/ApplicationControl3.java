--- conflicted
+++ resolved
@@ -29,11 +29,7 @@
     scene = new Scene(this);
     scene.setFOV(PI / 3);
     scene.fit(1);
-<<<<<<< HEAD
-    shapes = new Shape[10];
-=======
     shapes = new Frame[10];
->>>>>>> eddb9f83
     for (int i = 0; i < shapes.length; i++) {
       shapes[i] = new Frame(scene) {
         int id = totalShapes++;
