package intellij;

import frames.core.Frame;
import frames.processing.Scene;
import org.gamecontrolplus.ControlButton;
import org.gamecontrolplus.ControlDevice;
import org.gamecontrolplus.ControlIO;
import org.gamecontrolplus.ControlSlider;
import processing.core.PApplet;
import processing.core.PShape;
import processing.event.MouseEvent;

// The space navigator uses a right-handed coordinate system
public class SpaceNavigator extends PApplet {
  ControlIO control;
  ControlDevice device; // my SpaceNavigator
  ControlSlider snXPos; // Positions
  ControlSlider snYPos;
  ControlSlider snZPos;
  ControlSlider snXRot; // Rotations
  ControlSlider snYRot;
  ControlSlider snZRot;
  ControlButton button1; // Buttons
  ControlButton button2;

  // frames stuff:
  Scene scene;
  boolean snPicking;

  public void settings() {
    size(1600, 800, P3D);
  }

  public void setup() {
    openSpaceNavigator();
    scene = new Scene(this);
    //scene.setType(Graph.Type.ORTHOGRAPHIC);
    scene.setRadius(1500);
    scene.fit(1);
<<<<<<< HEAD
    Shape[] shapes = new Shape[50];
=======
    Frame[] shapes = new Frame[50];
>>>>>>> eddb9f83
    for (int i = 0; i < shapes.length; i++) {
      //shapes[i] = new Frame(scene, shape());
      shapes[i] = new Frame(scene);
      shapes[i].shape(shape());
      scene.randomize(shapes[i]);
    }
    smooth();
  }

  PShape shape() {
    PShape fig = createShape(BOX, 150);
    fig.setStroke(color(0, 255, 0));
    fig.setStrokeWeight(3);
    fig.setFill(color(random(0, 255), random(0, 255), random(0, 255)));
    return fig;
  }

  public void draw() {
    background(0);
    scene.drawAxes();
    scene.render();
    if (snPicking)
      spaceNavigatorPicking();
    else
      spaceNavigatorInteraction();
  }

  void spaceNavigatorPicking() {
    float x = map(snXPos.getValue(), -.8f, .8f, 0, width);
    float y = map(snYPos.getValue(), -.8f, .8f, 0, height);
    // update the space navigator tracked frame:
    scene.cast("SPCNAV", x, y);
    // draw picking visual hint
    pushStyle();
    strokeWeight(3);
    stroke(0, 255, 0);
    scene.drawCross(x, y, 30);
    popStyle();
  }

  void spaceNavigatorInteraction() {
    scene.translate("SPCNAV", 10 * snXPos.getValue(), 10 * snYPos.getValue(), 10 * snZPos.getValue());
    scene.rotate("SPCNAV", -snXRot.getValue() * 20 * PI / width, snYRot.getValue() * 20 * PI / width, snZRot.getValue() * 20 * PI / width);
  }

  /*
  void spaceNavigatorInteraction() {
    //Vector eyeVector =  new Vector(-30 * snXPos.getValue(), -30 * snYPos.getValue(), 30 * snZPos.getValue());
    //Vector worldVector = scene.eye().worldDisplacement(eyeVector);
    //scene.eye().translate(worldVector);
    //eyeVector.setY(0);
    //eyeVector.setZ(0);
    //scene.eye().translate(eyeVector);
    float roll = -snXRot.getValue() * 20 * PI / width;
    float pitch = snYRot.getValue() * 20 * PI / width;
    float yaw = snZRot.getValue() * 20 * PI / width;
    //roll = 0;
    //pitch = 0;
    //yaw = 0;
    scene.eye().rotate(new Quaternion(roll, pitch, yaw));
    // scene.spin(new Quaternion(scene.isLeftHanded() ? roll : -roll, -pitch, scene.isLeftHanded() ? yaw : -yaw), scene.defaultFrame("SPCNAV"));
  }
  */

  public void mouseMoved() {
    scene.cast();
  }

  public void mouseDragged() {
    if (mouseButton == LEFT)
      scene.spin();
    else if (mouseButton == RIGHT)
      scene.translate();
    else
      scene.scale(scene.mouseDX());
  }

  public void mouseWheel(MouseEvent event) {
    scene.moveForward(event.getCount() * 20);
  }

  public void keyPressed() {
    if (key == 'r')
      scene.setRightHanded();
    if (key == 'l')
      scene.setLeftHanded();
    // enables/disables picking with the space navigator
    if (key == 'i')
      snPicking = !snPicking;
  }

  void openSpaceNavigator() {
    println(System.getProperty("os.name"));
    control = ControlIO.getInstance(this);
    String os = System.getProperty("os.name").toLowerCase();
    if (os.indexOf("nix") >= 0 || os.indexOf("nux") >= 0)
      device = control.getDevice("3Dconnexion SpaceNavigator");// magic name for linux
    else
      device = control.getDevice("SpaceNavigator");//magic name, for windows
    if (device == null) {
      println("No suitable device configured");
      System.exit(-1); // End the program NOW!
    }
    //device.setTolerance(5.00f);
    snXPos = device.getSlider(0);
    snYPos = device.getSlider(1);
    snZPos = device.getSlider(2);
    snXRot = device.getSlider(3);
    snYRot = device.getSlider(4);
    snZRot = device.getSlider(5);
    //button1 = device.getButton(0);
    //button2 = device.getButton(1);
  }

  public static void main(String args[]) {
    PApplet.main(new String[]{"intellij.SpaceNavigator"});
  }
}<|MERGE_RESOLUTION|>--- conflicted
+++ resolved
@@ -37,11 +37,7 @@
     //scene.setType(Graph.Type.ORTHOGRAPHIC);
     scene.setRadius(1500);
     scene.fit(1);
-<<<<<<< HEAD
-    Shape[] shapes = new Shape[50];
-=======
     Frame[] shapes = new Frame[50];
->>>>>>> eddb9f83
     for (int i = 0; i < shapes.length; i++) {
       //shapes[i] = new Frame(scene, shape());
       shapes[i] = new Frame(scene);
