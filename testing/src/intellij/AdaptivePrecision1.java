--- conflicted
+++ resolved
@@ -22,11 +22,7 @@
     rectMode(CENTER);
     scene = new Scene(this);
     scene.fit(1);
-<<<<<<< HEAD
-    shapes = new Shape[25];
-=======
     shapes = new Frame[25];
->>>>>>> eddb9f83
     for (int i = 0; i < shapes.length; i++) {
       //shapes[i] = new Frame(scene, shape());
       shapes[i] = new Frame(scene);
