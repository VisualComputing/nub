package intellij;

import nub.core.Graph;
import nub.core.Node;
import nub.processing.Scene;
import processing.core.PApplet;
import processing.core.PGraphics;
import processing.core.PShape;
import processing.event.MouseEvent;
import processing.opengl.PShader;

import java.nio.file.Paths;

public class DOF extends PApplet {
  String depthPath;
  PShader depthShader, dofShader;
  PGraphics dofPGraphics;
  Scene scene, depthScene;
  Node[] models;
  int mode = 2;
  boolean exact = true;

  @Override
  public void settings() {
    size(700, 700, P3D);
  }

  @Override
  public void setup() {
    scene = new Scene(createGraphics(width, height, P3D));
    scene.enableHint(Scene.BACKGROUND, color(0));
    scene.setRadius(1000);
    scene.fit(1);
    models = new Node[100];
    for (int i = 0; i < models.length; i++) {
      models[i] = new Node(boxShape());
      //models[i].setBullsEyeSize(0.7f);
      scene.randomize(models[i]);
    }
    // Depth shader
    // Test all the different versions
<<<<<<< HEAD
    //depthPath = Paths.get("testing/data/depth/depth_linear.glsl").toAbsolutePath().toString();
    depthPath = Paths.get("testing/data/depth/depth_nonlinear.glsl").toAbsolutePath().toString();
    depthShader = loadShader(depthPath);
    depthPGraphics = createGraphics(width, height, P3D);
    depthPGraphics.shader(depthShader);

=======
    depthPath = Paths.get("testing/data/depth/depth_linear.glsl").toAbsolutePath().toString();
    //depthPath = Paths.get("testing/data/depth/depth_nonlinear.glsl").toAbsolutePath().toString();
    //depthPath = Paths.get("testing/data/depth/depth_frag.glsl").toAbsolutePath().toString();
    depthShader = loadShader(depthPath);
    // TODO add proper constructor to share eye node
    depthScene = new Scene(createGraphics(width, height, P3D), scene.eye());
    depthScene.setRadius(1000);
    //depthScene.fit();
    depthScene.context().shader(depthShader);
    // TODO make API more consistent
    depthScene.enablePicking(false);
    depthScene.enableHint(Scene.BACKGROUND, color(0));
>>>>>>> 5d8eff86
    // DOF shader
    dofShader = loadShader(Paths.get("testing/data/dof/dof.glsl").toAbsolutePath().toString());
    dofShader.set("aspect", width / (float) height);
    dofShader.set("maxBlur", (float) 0.015);
    dofShader.set("aperture", (float) 0.02);
    dofPGraphics = createGraphics(width, height, P3D);
    dofPGraphics.shader(dofShader);

    frameRate(1000);
  }

  @Override
  public void draw() {
    // 1. Render into main buffer
    scene.render();
    // 2. Draw into depth buffer
    depthScene.openContext();
    depthShader.set("near", depthScene.zNear());
    depthShader.set("far", depthScene.zFar());
    depthScene.render();
    depthScene.closeContext();
    // 3. Draw destination buffer
    dofPGraphics.beginDraw();
    dofShader.set("focus", map(mouseX, 0, width, -0.5f, 1.5f));
    dofShader.set("tDepth", depthScene.context());
    dofPGraphics.image(scene.context(), 0, 0);
    dofPGraphics.endDraw();
    // display one of the 3 buffers
    if (mode == 0)
      scene.image();
    else if (mode == 1)
      depthScene.image();
      //image(depthScene.context(), 0, 0);
    else
      image(dofPGraphics, 0, 0);
<<<<<<< HEAD
    println("-> frameRate: " + Scene.frameRate() + " (nub) " + frameRate + " (p5)");
=======
    println("-> frameRate: " + Scene.TimingHandler.frameRate + " (nub) " + frameRate + " (p5)");
>>>>>>> 5d8eff86
  }

  PShape boxShape() {
    PShape box = createShape(BOX, 60);
    box.setFill(color(random(0, 255), random(0, 255), random(0, 255)));
    return box;
  }

  @Override
  public void keyPressed() {
    if (key == '0') mode = 0;
    if (key == '1') mode = 1;
    if (key == '2') mode = 2;
    if (key == 't')
      if (scene.type() == Graph.Type.ORTHOGRAPHIC)
        scene.setType(Graph.Type.PERSPECTIVE);
      else
        scene.setType(Graph.Type.ORTHOGRAPHIC);
    if (key == 'f')
      scene.fit(1);
    if (key == 'F')
      scene.fit();
    if (key == 'p') {
      exact = !exact;
      for (int i = 0; i < models.length; i++)
        if (models[i].pickingPolicy() == Node.PickingPolicy.PRECISE)
          models[i].setPickingPolicy(Node.PickingPolicy.BULLSEYE);
        else
          models[i].setPickingPolicy(Node.PickingPolicy.PRECISE);
    }
  }

  @Override
  public void mouseMoved() {
    scene.mouseTag();
  }

  @Override
  public void mouseDragged() {
    if (mouseButton == LEFT)
      scene.mouseSpin();
    else if (mouseButton == RIGHT)
      scene.mouseTranslate();
    else
      scene.moveForward(scene.mouseDX());
  }

  @Override
  public void mouseWheel(MouseEvent event) {
    scene.scale(event.getCount() * 20);
  }

  @Override
  public void mouseClicked(MouseEvent event) {
    if (event.getCount() == 2)
      if (event.getButton() == LEFT)
        scene.focus();
      else
        scene.alignTag();
  }

  public static void main(String[] args) {
    PApplet.main(new String[]{"intellij.DOF"});
  }
}<|MERGE_RESOLUTION|>--- conflicted
+++ resolved
@@ -39,14 +39,6 @@
     }
     // Depth shader
     // Test all the different versions
-<<<<<<< HEAD
-    //depthPath = Paths.get("testing/data/depth/depth_linear.glsl").toAbsolutePath().toString();
-    depthPath = Paths.get("testing/data/depth/depth_nonlinear.glsl").toAbsolutePath().toString();
-    depthShader = loadShader(depthPath);
-    depthPGraphics = createGraphics(width, height, P3D);
-    depthPGraphics.shader(depthShader);
-
-=======
     depthPath = Paths.get("testing/data/depth/depth_linear.glsl").toAbsolutePath().toString();
     //depthPath = Paths.get("testing/data/depth/depth_nonlinear.glsl").toAbsolutePath().toString();
     //depthPath = Paths.get("testing/data/depth/depth_frag.glsl").toAbsolutePath().toString();
@@ -59,7 +51,6 @@
     // TODO make API more consistent
     depthScene.enablePicking(false);
     depthScene.enableHint(Scene.BACKGROUND, color(0));
->>>>>>> 5d8eff86
     // DOF shader
     dofShader = loadShader(Paths.get("testing/data/dof/dof.glsl").toAbsolutePath().toString());
     dofShader.set("aspect", width / (float) height);
@@ -95,11 +86,7 @@
       //image(depthScene.context(), 0, 0);
     else
       image(dofPGraphics, 0, 0);
-<<<<<<< HEAD
-    println("-> frameRate: " + Scene.frameRate() + " (nub) " + frameRate + " (p5)");
-=======
     println("-> frameRate: " + Scene.TimingHandler.frameRate + " (nub) " + frameRate + " (p5)");
->>>>>>> 5d8eff86
   }
 
   PShape boxShape() {
