--- conflicted
+++ resolved
@@ -38,14 +38,10 @@
       scene.randomize(models[i]);
     }
 
-<<<<<<< HEAD
-    depthShader = loadShader("/home/pierre/IdeaProjects/nubjs/testing/data/depth/depth_frag.glsl");
-=======
     //depthShader = loadShader("/home/pierre/IdeaProjects/nub/testing/data/dof/depth.glsl");
     //depthShader.set("maxDepth", scene.radius() * 2);
     //depthShader = loadShader("/home/pierre/IdeaProjects/nub/testing/data/depth/depth_nonlinear.glsl");
     depthShader = loadShader("/home/pierre/IdeaProjects/nub/testing/data/depth/depth_frag.glsl");
->>>>>>> dc7ed95d
     depthPGraphics = createGraphics(width, height, P3D);
     depthPGraphics.shader(depthShader);
 
