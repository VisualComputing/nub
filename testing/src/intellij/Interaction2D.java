--- conflicted
+++ resolved
@@ -28,11 +28,7 @@
     scene = new Scene(this);
     scene.setRadius(1000);
     //scene.eye().setScaling(1);
-<<<<<<< HEAD
-    //scene.fit(1);
-=======
     scene.fit(1);
->>>>>>> eddb9f83
 
     shape1 = new Frame(scene) {
       @Override
@@ -59,17 +55,6 @@
     //shape1.setRotation(Quaternion.random());
     shape1.translate(-375, 175);
 
-<<<<<<< HEAD
-    shape2 = new Shape(shape1);
-    shape2.setGraphics(shape());
-    shape2.translate(75, 475);
-    shape2.setPrecision(Frame.Precision.FIXED);
-
-    shape3 = new Shape(shape2);
-    shape3.setGraphics(createShape(RECT, 0, 0, 150, 150));
-    shape3.translate(-775, -575);
-    shape3.setPrecision(Frame.Precision.FIXED);
-=======
     shape2 = new Frame(shape1);
     shape2.shape(shape());
     shape2.translate(75, 475);
@@ -77,17 +62,12 @@
     shape3 = new Frame(shape2);
     shape3.shape(createShape(RECT, 0, 0, 150, 150));
     shape3.translate(-775, -575);
->>>>>>> eddb9f83
   }
 
   public void draw() {
     background(0);
     scene.drawAxes();
-<<<<<<< HEAD
-    scene.traverse();
-=======
     scene.render();
->>>>>>> eddb9f83
 
     scene.drawShooterTarget(shape1);
     scene.beginHUD();
