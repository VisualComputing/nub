package intellij;

import nub.core.Graph;
import nub.core.Node;
import nub.primitives.Quaternion;
import nub.primitives.Vector;
import nub.processing.Scene;
import processing.core.PApplet;
import processing.core.PGraphics;
import processing.event.MouseEvent;
import processing.opengl.PShader;

import java.nio.file.Paths;

public class ShadowMap extends PApplet {
  Graph.Type shadowMapType = Graph.Type.ORTHOGRAPHIC;
  Scene scene;
  //Scene shadowMapScene;
  ShadowScene shadowMapScene;
  Node[] shapes;
  PGraphics shadowMap;
  PShader depthShader;
  float zNear = 50;
<<<<<<< HEAD
  float zFar = 1000;
=======
  float zFar = 700;
>>>>>>> 5d8eff86
  int w = 700;
  int h = 700;

  public void settings() {
    size(w, h, P3D);
  }

  public void setup() {
    shadowMap = createGraphics(w / 2, h / 2, P3D);
<<<<<<< HEAD
    //depthShader = loadShader("/home/pierre/IdeaProjects/nub/testing/data/depth/depth_linear.glsl");
    //depthShader.set("near", zNear);
    //depthShader.set("far", zFar);
    depthShader = loadShader(Paths.get("testing/data/depth/depth_linear.glsl").toAbsolutePath().toString());
=======
    depthShader = loadShader(Paths.get("testing/data/depth/depth_linear.glsl").toAbsolutePath().toString());
    depthShader.set("near", zNear);
    depthShader.set("far", zFar);
>>>>>>> 5d8eff86
    shadowMap.shader(depthShader);
    scene = new Scene(this);
    scene.enableHint(Scene.BACKGROUND, color(75, 25, 15));
    scene.setRadius(max(w, h));
    scene.fit(1);
    scene.enableHint(Scene.BACKGROUND, color(75, 25, 15));
    shapes = new Node[20];
    for (int i = 0; i < shapes.length; i++) {
      shapes[i] = new Node(this::cube);
<<<<<<< HEAD
      //shapes[i].setPickingPolicy(Node.BULLSEYE);
=======
      shapes[i].setPickingPolicy(Node.PickingPolicy.BULLSEYE);
      //shapes[i].enableHint(Node.BULLSEYE);
>>>>>>> 5d8eff86
      shapes[i].configHint(Node.FRUSTUM, shadowMap, shadowMapType, zNear, zFar);
      scene.randomize(shapes[i]);
      shapes[i].disableHint(Node.HIGHLIGHT);
      // shapes[i].disableTagging();
    }
<<<<<<< HEAD
    // /*
    scene.tag("light", shapes[(int) random(0, shapes.length - 1)]);
    scene.node("light").toggleHint(Node.SHAPE | Node.FRUSTUM | Node.AXES);
    scene.node("light").setOrientation(Quaternion.from(Vector.plusK, scene.node("light").position()));
=======
    scene.tag("light", shapes[(int) random(0, shapes.length - 1)]);
    scene.node("light").toggleHint(Node.SHAPE | Node.FRUSTUM | Node.AXES);
    scene.node("light").setOrientation(Quaternion.from(Vector.plusK, scene.node("light").position()));
    // scene.enablePicking(false);
    ///*
    //shadowMapScene = new Scene(this, shadowMap, light);
    shadowMapScene = new ShadowScene(shadowMap, scene.node("light"));
    shadowMapScene.resetHint();
    shadowMapScene.enableHint(Scene.BACKGROUND, color(140, 160, 125));
    shadowMapScene.enablePicking(false);
    //shadowMapScene.setRadius(300);
    shadowMapScene.setType(shadowMapType);
>>>>>>> 5d8eff86
    // */
    frameRate(1000);
  }

  public void cube(PGraphics pg) {
    pg.pushStyle();
    if (pg == shadowMap)
      pg.noStroke();
    else {
      pg.strokeWeight(3);
      pg.stroke(0, 255, 255);
    }
    pg.fill(255, 0, 0);
    pg.box(80);
    pg.popStyle();
  }

  public void draw() {
    // 1. Fill in and display front-buffer
    scene.render();
    // 2. Fill in shadow map using the light point of view
<<<<<<< HEAD
    if (scene.node("light") != null) {
      shadowMap.beginDraw();
      shadowMap.background(140, 160, 125);
      Scene.render(shadowMap, scene.node("light"), shadowMapType, zNear, zFar);
      shadowMap.endDraw();
      // 3. Display shadow map
      scene.beginHUD();
      image(shadowMap, w / 2, h / 2);
      scene.endHUD();
    }
    println("-> frameRate: " + Scene.frameRate() + " (nub) " + frameRate + " (p5)");
=======
    if (scene.isTagValid("light")) {
      shadowMapScene.display(w / 2, h / 2);
    }
    //println("frameCount: " + Scene.TimingHandler.frameCount + " (nub) " + frameCount + " (p5) ");
    println("-> frameRate: " + Scene.TimingHandler.frameRate + " (nub) " + frameRate + " (p5)");
>>>>>>> 5d8eff86
  }

  public void mouseMoved(MouseEvent event) {
    if (event.isShiftDown()) {
      if (scene.isTagValid("light"))
        scene.node("light").toggleHint(Node.SHAPE | Node.FRUSTUM | Node.AXES);
      // no calling mouseTag since we need to immediately update the tagged node
      scene.updateMouseTag("light");
<<<<<<< HEAD
      if (scene.isTagValid("light"))
        scene.node("light").toggleHint(Node.SHAPE | Node.FRUSTUM | Node.AXES);
=======
      if (scene.isTagValid("light")) {
        scene.node("light").toggleHint(Node.SHAPE | Node.FRUSTUM | Node.AXES);
        shadowMapScene.setEye(scene.node("light"));
      }
>>>>>>> 5d8eff86
    } else
      scene.mouseTag();
  }

  public void mouseDragged() {
    if (mouseButton == LEFT)
      scene.mouseSpin();
    else if (mouseButton == RIGHT)
      scene.mouseTranslate();
    else
      scene.moveForward(mouseX - pmouseX);
  }

  public void mouseWheel(MouseEvent event) {
    if (event.isShiftDown() && scene.isTagValid("light")) {
      depthShader.set("far", zFar += event.getCount() * 20);
      scene.node("light").configHint(Node.FRUSTUM, shadowMap, shadowMapType, zNear, zFar);
    }
    else
      scene.scale(event.getCount() * 20);
  }

  public void keyPressed() {
    if (key == ' ' && scene.isTagValid("light")) {
      shadowMapType = shadowMapType == Scene.Type.ORTHOGRAPHIC ? Scene.Type.PERSPECTIVE : Scene.Type.ORTHOGRAPHIC;
      scene.node("light").configHint(Node.FRUSTUM, shadowMap, shadowMapType, zNear, zFar);
    }
    if (key == 'p')
      scene.togglePerspective();
  }

  public class ShadowScene extends Scene {
    public ShadowScene(PGraphics pGraphics, Node eye) {
      super(pGraphics, eye);
    }

    @Override
    public float zNear() {
      return zNear;
    }

    @Override
    public float zFar() {
      return zFar;
    }
  }

  public static void main(String[] args) {
    PApplet.main(new String[]{"intellij.ShadowMap"});
  }
}<|MERGE_RESOLUTION|>--- conflicted
+++ resolved
@@ -21,11 +21,7 @@
   PGraphics shadowMap;
   PShader depthShader;
   float zNear = 50;
-<<<<<<< HEAD
-  float zFar = 1000;
-=======
   float zFar = 700;
->>>>>>> 5d8eff86
   int w = 700;
   int h = 700;
 
@@ -35,42 +31,23 @@
 
   public void setup() {
     shadowMap = createGraphics(w / 2, h / 2, P3D);
-<<<<<<< HEAD
-    //depthShader = loadShader("/home/pierre/IdeaProjects/nub/testing/data/depth/depth_linear.glsl");
-    //depthShader.set("near", zNear);
-    //depthShader.set("far", zFar);
-    depthShader = loadShader(Paths.get("testing/data/depth/depth_linear.glsl").toAbsolutePath().toString());
-=======
     depthShader = loadShader(Paths.get("testing/data/depth/depth_linear.glsl").toAbsolutePath().toString());
     depthShader.set("near", zNear);
     depthShader.set("far", zFar);
->>>>>>> 5d8eff86
     shadowMap.shader(depthShader);
     scene = new Scene(this);
     scene.enableHint(Scene.BACKGROUND, color(75, 25, 15));
     scene.setRadius(max(w, h));
     scene.fit(1);
-    scene.enableHint(Scene.BACKGROUND, color(75, 25, 15));
     shapes = new Node[20];
     for (int i = 0; i < shapes.length; i++) {
       shapes[i] = new Node(this::cube);
-<<<<<<< HEAD
-      //shapes[i].setPickingPolicy(Node.BULLSEYE);
-=======
       shapes[i].setPickingPolicy(Node.PickingPolicy.BULLSEYE);
       //shapes[i].enableHint(Node.BULLSEYE);
->>>>>>> 5d8eff86
       shapes[i].configHint(Node.FRUSTUM, shadowMap, shadowMapType, zNear, zFar);
       scene.randomize(shapes[i]);
       shapes[i].disableHint(Node.HIGHLIGHT);
-      // shapes[i].disableTagging();
     }
-<<<<<<< HEAD
-    // /*
-    scene.tag("light", shapes[(int) random(0, shapes.length - 1)]);
-    scene.node("light").toggleHint(Node.SHAPE | Node.FRUSTUM | Node.AXES);
-    scene.node("light").setOrientation(Quaternion.from(Vector.plusK, scene.node("light").position()));
-=======
     scene.tag("light", shapes[(int) random(0, shapes.length - 1)]);
     scene.node("light").toggleHint(Node.SHAPE | Node.FRUSTUM | Node.AXES);
     scene.node("light").setOrientation(Quaternion.from(Vector.plusK, scene.node("light").position()));
@@ -83,7 +60,6 @@
     shadowMapScene.enablePicking(false);
     //shadowMapScene.setRadius(300);
     shadowMapScene.setType(shadowMapType);
->>>>>>> 5d8eff86
     // */
     frameRate(1000);
   }
@@ -105,25 +81,11 @@
     // 1. Fill in and display front-buffer
     scene.render();
     // 2. Fill in shadow map using the light point of view
-<<<<<<< HEAD
-    if (scene.node("light") != null) {
-      shadowMap.beginDraw();
-      shadowMap.background(140, 160, 125);
-      Scene.render(shadowMap, scene.node("light"), shadowMapType, zNear, zFar);
-      shadowMap.endDraw();
-      // 3. Display shadow map
-      scene.beginHUD();
-      image(shadowMap, w / 2, h / 2);
-      scene.endHUD();
-    }
-    println("-> frameRate: " + Scene.frameRate() + " (nub) " + frameRate + " (p5)");
-=======
     if (scene.isTagValid("light")) {
       shadowMapScene.display(w / 2, h / 2);
     }
     //println("frameCount: " + Scene.TimingHandler.frameCount + " (nub) " + frameCount + " (p5) ");
     println("-> frameRate: " + Scene.TimingHandler.frameRate + " (nub) " + frameRate + " (p5)");
->>>>>>> 5d8eff86
   }
 
   public void mouseMoved(MouseEvent event) {
@@ -132,15 +94,10 @@
         scene.node("light").toggleHint(Node.SHAPE | Node.FRUSTUM | Node.AXES);
       // no calling mouseTag since we need to immediately update the tagged node
       scene.updateMouseTag("light");
-<<<<<<< HEAD
-      if (scene.isTagValid("light"))
-        scene.node("light").toggleHint(Node.SHAPE | Node.FRUSTUM | Node.AXES);
-=======
       if (scene.isTagValid("light")) {
         scene.node("light").toggleHint(Node.SHAPE | Node.FRUSTUM | Node.AXES);
         shadowMapScene.setEye(scene.node("light"));
       }
->>>>>>> 5d8eff86
     } else
       scene.mouseTag();
   }
