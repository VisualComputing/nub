<?xml version="1.0" encoding="UTF-8"?>
<module type="JAVA_MODULE" version="4">
  <component name="NewModuleRootManager" inherit-compiler-output="true">
    <exclude-output />
    <content url="file://$MODULE_DIR$">
      <sourceFolder url="file://$MODULE_DIR$/src" isTestSource="false" />
    </content>
    <orderEntry type="inheritedJdk" />
    <orderEntry type="sourceFolder" forTests="false" />
<<<<<<< HEAD
    <orderEntry type="library" exported="" name="p5-3x" level="project" />
    <orderEntry type="module" module-name="proscene.js" />
=======
    <orderEntry type="library" name="p5-3x" level="project" />
    <orderEntry type="module" module-name="framesjs" />
>>>>>>> a9c9aad6
  </component>
</module><|MERGE_RESOLUTION|>--- conflicted
+++ resolved
@@ -7,12 +7,7 @@
     </content>
     <orderEntry type="inheritedJdk" />
     <orderEntry type="sourceFolder" forTests="false" />
-<<<<<<< HEAD
-    <orderEntry type="library" exported="" name="p5-3x" level="project" />
-    <orderEntry type="module" module-name="proscene.js" />
-=======
     <orderEntry type="library" name="p5-3x" level="project" />
     <orderEntry type="module" module-name="framesjs" />
->>>>>>> a9c9aad6
   </component>
 </module>