<?xml version="1.0" encoding="UTF-8"?>
<module type="JAVA_MODULE" version="4">
  <component name="NewModuleRootManager" inherit-compiler-output="true">
    <exclude-output />
    <content url="file://$MODULE_DIR$">
      <sourceFolder url="file://$MODULE_DIR$/src" isTestSource="false" />
    </content>
    <orderEntry type="inheritedJdk" />
    <orderEntry type="sourceFolder" forTests="false" />
    <orderEntry type="library" name="p5-3x" level="project" />
    <orderEntry type="module" module-name="nub" />
<<<<<<< HEAD
    <orderEntry type="module-library">
      <library>
        <CLASSES>
          <root url="file://$USER_HOME$/.lib/gcp" />
        </CLASSES>
        <JAVADOC />
        <NATIVE>
          <root url="file://$USER_HOME$/.lib/gcp" />
        </NATIVE>
        <SOURCES />
        <jarDirectory url="file://$USER_HOME$/.lib/gcp" recursive="false" />
      </library>
    </orderEntry>
=======
>>>>>>> 1481a866
  </component>
</module><|MERGE_RESOLUTION|>--- conflicted
+++ resolved
@@ -9,21 +9,5 @@
     <orderEntry type="sourceFolder" forTests="false" />
     <orderEntry type="library" name="p5-3x" level="project" />
     <orderEntry type="module" module-name="nub" />
-<<<<<<< HEAD
-    <orderEntry type="module-library">
-      <library>
-        <CLASSES>
-          <root url="file://$USER_HOME$/.lib/gcp" />
-        </CLASSES>
-        <JAVADOC />
-        <NATIVE>
-          <root url="file://$USER_HOME$/.lib/gcp" />
-        </NATIVE>
-        <SOURCES />
-        <jarDirectory url="file://$USER_HOME$/.lib/gcp" recursive="false" />
-      </library>
-    </orderEntry>
-=======
->>>>>>> 1481a866
   </component>
 </module>