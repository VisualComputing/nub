<?xml version="1.0" encoding="UTF-8"?>
<module type="JAVA_MODULE" version="4">
  <component name="NewModuleRootManager" inherit-compiler-output="true">
    <exclude-output />
    <content url="file://$MODULE_DIR$">
      <sourceFolder url="file://$MODULE_DIR$/src" isTestSource="false" />
    </content>
    <orderEntry type="inheritedJdk" />
    <orderEntry type="sourceFolder" forTests="false" />
    <orderEntry type="library" name="p5-3x" level="project" />
<<<<<<< HEAD
    <orderEntry type="module" module-name="framesjs" />
=======
    <orderEntry type="module" module-name="frames" />
    <orderEntry type="module-library">
      <library>
        <CLASSES>
          <root url="file://$USER_HOME$/.lib/gcp" />
        </CLASSES>
        <JAVADOC />
        <NATIVE>
          <root url="file://$USER_HOME$/.lib/gcp" />
        </NATIVE>
        <SOURCES />
        <jarDirectory url="file://$USER_HOME$/.lib/gcp" recursive="false" />
      </library>
    </orderEntry>
>>>>>>> 746a1ae5
  </component>
</module><|MERGE_RESOLUTION|>--- conflicted
+++ resolved
@@ -8,9 +8,6 @@
     <orderEntry type="inheritedJdk" />
     <orderEntry type="sourceFolder" forTests="false" />
     <orderEntry type="library" name="p5-3x" level="project" />
-<<<<<<< HEAD
-    <orderEntry type="module" module-name="framesjs" />
-=======
     <orderEntry type="module" module-name="frames" />
     <orderEntry type="module-library">
       <library>
@@ -25,6 +22,5 @@
         <jarDirectory url="file://$USER_HOME$/.lib/gcp" recursive="false" />
       </library>
     </orderEntry>
->>>>>>> 746a1ae5
   </component>
 </module>